
#if defined(HAVE_CONFIG_H)
  #include "config.h"
#endif

#include "resip/stack/SecurityAttributes.hxx"
#include "resip/stack/ShutdownMessage.hxx"
#include "resip/stack/SipFrag.hxx"
#include "resip/stack/SipMessage.hxx"
#include "resip/stack/SipStack.hxx"
#include "resip/stack/Helper.hxx"
#include "resip/stack/TransactionUserMessage.hxx"
#include "resip/stack/ConnectionTerminated.hxx"
#include "resip/stack/KeepAlivePong.hxx"
#include "resip/dum/AppDialog.hxx"
#include "resip/dum/AppDialogSet.hxx"
#include "resip/dum/AppDialogSetFactory.hxx"
#include "resip/dum/BaseUsage.hxx"
#include "resip/dum/ClientAuthManager.hxx"
#include "resip/dum/ClientInviteSession.hxx"
#include "resip/dum/ClientOutOfDialogReq.hxx"
#include "resip/dum/ClientPublication.hxx"
#include "resip/dum/ClientRegistration.hxx"
#include "resip/dum/ClientSubscription.hxx"
#include "resip/dum/DefaultServerReferHandler.hxx"
#include "resip/dum/DestroyUsage.hxx"
#include "resip/dum/Dialog.hxx"
#include "resip/dum/DialogEventStateManager.hxx"
#include "resip/dum/DialogEventHandler.hxx"
#include "resip/dum/DialogUsageManager.hxx"
#include "resip/dum/ClientPagerMessage.hxx"
#include "resip/dum/DumException.hxx"
#include "resip/dum/DumShutdownHandler.hxx"
#include "resip/dum/DumFeatureMessage.hxx"
#include "resip/dum/ExternalMessageBase.hxx"
#include "resip/dum/ExternalMessageHandler.hxx"
#include "resip/dum/InviteSessionCreator.hxx"
#include "resip/dum/InviteSessionHandler.hxx"
#include "resip/dum/KeepAliveManager.hxx"
#include "resip/dum/KeepAliveTimeout.hxx"
#include "resip/dum/MasterProfile.hxx"
#include "resip/dum/OutOfDialogReqCreator.hxx"
#include "resip/dum/PagerMessageCreator.hxx"
#include "resip/dum/PublicationCreator.hxx"
#include "resip/dum/RedirectManager.hxx"
#include "resip/dum/RegistrationCreator.hxx"
#include "resip/dum/RemoteCertStore.hxx"
#include "resip/dum/RequestValidationHandler.hxx"
#include "resip/dum/ServerAuthManager.hxx"
#include "resip/dum/ServerInviteSession.hxx"
#include "resip/dum/ServerPublication.hxx"
#include "resip/dum/ServerSubscription.hxx"
#include "resip/dum/SubscriptionCreator.hxx"
#include "resip/dum/SubscriptionHandler.hxx"
#include "resip/dum/UserAuthInfo.hxx"
#include "resip/dum/DumFeature.hxx"
#include "resip/dum/IdentityHandler.hxx"
#include "resip/dum/DumDecrypted.hxx"
#include "resip/dum/CertMessage.hxx"
#include "resip/dum/OutgoingEvent.hxx"
#include "resip/dum/DumHelper.hxx"
#include "resip/dum/MergedRequestRemovalCommand.hxx"
#include "resip/dum/InMemorySyncPubDb.hxx"
#include "rutil/Inserter.hxx"
#include "rutil/Logger.hxx"
#include "rutil/Random.hxx"
#include "rutil/Lockable.hxx"
#include "rutil/Timer.hxx"
#include "rutil/WinLeakCheck.hxx"

#ifdef USE_SSL
#include "resip/stack/ssl/Security.hxx"
#include "resip/dum/ssl/EncryptionManager.hxx"
#endif

#define RESIPROCATE_SUBSYSTEM Subsystem::DUM

using namespace resip;
using namespace std;

#ifdef RESIP_DUM_THREAD_DEBUG
#define threadCheck()                                                   \
   do                                                                   \
   {                                                                    \
      if(mThreadDebugKey)                                               \
      {                                                                 \
         resip_assert(ThreadIf::tlsGetValue(mThreadDebugKey));                \
      }                                                                 \
   } while (false)
#else
#define threadCheck() void()
#endif


DialogUsageManager::DialogUsageManager(SipStack& stack, bool createDefaultFeatures) :
   TransactionUser(TransactionUser::DoNotRegisterForTransactionTermination, 
                   TransactionUser::RegisterForConnectionTermination,
                   TransactionUser::RegisterForKeepAlivePongs),
   mRedirectManager(new RedirectManager()),
   mInviteSessionHandler(0),
   mClientRegistrationHandler(0),
   mServerRegistrationHandler(0),
   mRedirectHandler(0),
   mDialogSetHandler(0),
   mRequestValidationHandler(0),
   mRegistrationPersistenceManager(0),
   mPublicationPersistenceManager(0),
   mIsDefaultServerReferHandler(true),
   mClientPagerMessageHandler(0),
   mServerPagerMessageHandler(0),
   mDialogEventStateManager(0),
   mAppDialogSetFactory(new AppDialogSetFactory()),
   mStack(stack),
   mDumShutdownHandler(0),
   mShutdownState(Running),
   mThreadDebugKey(0),
   mHiddenThreadDebugKey(0)
{
   //TODO -- create default features
   mStack.registerTransactionUser(*this);
   addServerSubscriptionHandler("refer", new DefaultServerReferHandler());

   mFifo.setDescription("DialogUsageManager::mFifo");

   mIncomingTarget = new IncomingTarget(*this);
   mOutgoingTarget = new OutgoingTarget(*this);

   if (createDefaultFeatures)
   {
      SharedPtr<IdentityHandler> identity = SharedPtr<IdentityHandler>(new IdentityHandler(*this, *mIncomingTarget));

#if defined (USE_SSL)
      SharedPtr<EncryptionManager> encryptionIncoming = SharedPtr<EncryptionManager>(new EncryptionManager(*this, *mIncomingTarget));
      SharedPtr<EncryptionManager> encryptionOutgoing = SharedPtr<EncryptionManager>(new EncryptionManager(*this, *mOutgoingTarget));
#endif

      // default incoming features.
      addIncomingFeature(identity);
#if defined (USE_SSL)
      addIncomingFeature(encryptionIncoming);
#endif

      // default outgoing features.
#if defined (USE_SSL)
      addOutgoingFeature(encryptionOutgoing);
#endif
   }
}

DialogUsageManager::~DialogUsageManager()
{
   mShutdownState = Destroying;
   //InfoLog ( << "~DialogUsageManager" );

   if(!mDialogSetMap.empty())
   {
      DebugLog(<< "DialogUsageManager::mDialogSetMap has " << mDialogSetMap.size() << " DialogSets");
      DialogSetMap::const_iterator ds = mDialogSetMap.begin();
      for(; ds != mDialogSetMap.end(); ++ds)
      {
         DebugLog(<< "DialgSetId:" << ds->first);
         DialogSet::DialogMap::const_iterator   d = ds->second->mDialogs.begin();
         for(; d != ds->second->mDialogs.end(); ++d)
         {
            //const Dialog* p = &(d->second);
            DebugLog(<<"DialogId:" << d->first << ", " << *d->second);
         }
      }
   }

   while(!mDialogSetMap.empty())
   {
      DialogSet*  ds = mDialogSetMap.begin()->second;
      delete ds;  // Deleting a dialog set removes itself from the map
   }

   if(mIsDefaultServerReferHandler)
   {
       delete mServerSubscriptionHandlers["refer"];
   }

   delete mIncomingTarget;
   delete mOutgoingTarget;

   // Delete Server Publications
   while (!mServerPublications.empty())
   {
       delete mServerPublications.begin()->second;  // Deleting a ServerPublication removes itself from the map
   }

   // Remove any lingering incoming feature chain memory
   for(FeatureChainMap::iterator it = mIncomingFeatureChainMap.begin(); it != mIncomingFeatureChainMap.end(); it++)
   {
      delete it->second;
   }

   //InfoLog ( << "~DialogUsageManager done" );
}

const Data& 
DialogUsageManager::name() const
{
   static Data n("DialogUsageManager");
   return n;
}

void
DialogUsageManager::addTransport( TransportType protocol,
                                  int port,
                                  IpVersion version,
                                  const Data& ipInterface,
                                  const Data& sipDomainname, // only used
                                  const Data& privateKeyPassPhrase,
                                  SecurityTypes::SSLType sslType,
                                  unsigned transportFlags)
{
   mStack.addTransport(protocol, port, version, StunDisabled, ipInterface,
                       sipDomainname, privateKeyPassPhrase, sslType,
                       transportFlags);
}

SipStack& 
DialogUsageManager::getSipStack()
{
   return mStack;
}

const SipStack& 
DialogUsageManager::getSipStack() const
{
   return mStack;
}

Security*
DialogUsageManager::getSecurity()
{
   return mStack.getSecurity();
}

Data
DialogUsageManager::getHostAddress()
{
   return mStack.getHostAddress();
}

void
DialogUsageManager::onAllHandlesDestroyed()
{
   if (mDumShutdownHandler)
   {
      switch (mShutdownState)
      {
         case ShutdownRequested:
            InfoLog (<< "DialogUsageManager::onAllHandlesDestroyed: removing TU");
            //assert(mHandleMap.empty());
            mShutdownState = RemovingTransactionUser;
            mStack.unregisterTransactionUser(*this);
            break;
         default:
            break;
      }
   }
}


void
DialogUsageManager::shutdown(DumShutdownHandler* h)
{
   InfoLog (<< "shutdown: dialogSets=" << mDialogSetMap.size());
   
   mDumShutdownHandler = h;
   mShutdownState = ShutdownRequested;
   mStack.requestTransactionUserShutdown(*this);
   shutdownWhenEmpty();
}

// void
// DialogUsageManager::shutdownIfNoUsages(DumShutdownHandler* h)
// {
//    InfoLog (<< "shutdown when no usages");
// 
//    mDumShutdownHandler = h;
//    mShutdownState = ShutdownRequested;
//    assert(0);
// }

void
DialogUsageManager::forceShutdown(DumShutdownHandler* h)
{
   WarningLog (<< "force shutdown ");
   dumpHandles();
   
   mDumShutdownHandler = h;
   //HandleManager::shutdown();  // clear out usages
   mShutdownState = ShutdownRequested;
   DialogUsageManager::onAllHandlesDestroyed();
}

void DialogUsageManager::setAppDialogSetFactory(std::auto_ptr<AppDialogSetFactory> factory)
{
   mAppDialogSetFactory = factory;
}

SharedPtr<MasterProfile>&
DialogUsageManager::getMasterProfile()
{
   resip_assert(mMasterProfile.get());
   return mMasterProfile;
}

SharedPtr<UserProfile>&
DialogUsageManager::getMasterUserProfile()
{
   resip_assert(mMasterUserProfile.get());
   return mMasterUserProfile;
}

void DialogUsageManager::setMasterProfile(const SharedPtr<MasterProfile>& masterProfile)
{
   resip_assert(!mMasterProfile.get());
   mMasterProfile = masterProfile;
   mMasterUserProfile = masterProfile; // required so that we can return a reference to SharedPtr<UserProfile> in getMasterUserProfile
}

void DialogUsageManager::setKeepAliveManager(std::auto_ptr<KeepAliveManager> manager)
{
   mKeepAliveManager = manager;
   mKeepAliveManager->setDialogUsageManager(this);
}

void DialogUsageManager::setRedirectManager(std::auto_ptr<RedirectManager> manager)
{
   mRedirectManager = manager;
}

void DialogUsageManager::setRedirectHandler(RedirectHandler* handler)
{
   mRedirectHandler = handler;
}

RedirectHandler* DialogUsageManager::getRedirectHandler()
{
   return mRedirectHandler;
}

void
DialogUsageManager::setClientAuthManager(std::auto_ptr<ClientAuthManager> manager)
{
   mClientAuthManager = manager;
}

void
DialogUsageManager::setServerAuthManager(SharedPtr<ServerAuthManager> manager)
{
   mIncomingFeatureList.insert(mIncomingFeatureList.begin(), manager);
}

void
DialogUsageManager::setClientRegistrationHandler(ClientRegistrationHandler* handler)
{
   resip_assert(!mClientRegistrationHandler);
   mClientRegistrationHandler = handler;
}

void
DialogUsageManager::setServerRegistrationHandler(ServerRegistrationHandler* handler)
{
   resip_assert(!mServerRegistrationHandler);
   mServerRegistrationHandler = handler;
}

void
DialogUsageManager::setDialogSetHandler(DialogSetHandler* handler)
{
   mDialogSetHandler = handler;
}

void
DialogUsageManager::setInviteSessionHandler(InviteSessionHandler* handler)
{
   resip_assert(!mInviteSessionHandler);
   mInviteSessionHandler = handler;
}

void
DialogUsageManager::setRequestValidationHandler(RequestValidationHandler* handler)
{
   resip_assert(!mRequestValidationHandler);
   mRequestValidationHandler = handler;
}

void
DialogUsageManager::setRegistrationPersistenceManager(RegistrationPersistenceManager* manager)
{
   resip_assert(!mRegistrationPersistenceManager);
   mRegistrationPersistenceManager = manager;
}

void
DialogUsageManager::setPublicationPersistenceManager(PublicationPersistenceManager* manager)
{
   assert(!mPublicationPersistenceManager);
   mPublicationPersistenceManager = manager;
}

void
DialogUsageManager::addTimer(DumTimeout::Type type, unsigned long duration,
                             BaseUsageHandle target, unsigned int cseq, unsigned int rseq)
{
   DumTimeout t(type, duration, target, cseq, rseq);
   mStack.post(t, duration, this);
}

void
DialogUsageManager::addTimerMs(DumTimeout::Type type, unsigned long duration,
                               BaseUsageHandle target, unsigned int cseq, unsigned int rseq,
                               const Data &transactionId /*= Data::Empty*/)
{
   DumTimeout t(type, duration, target, cseq, rseq, transactionId);
   mStack.postMS(t, duration, this);
}

void
DialogUsageManager::addClientSubscriptionHandler(const Data& eventType, ClientSubscriptionHandler* handler)
{
   resip_assert(handler);
   resip_assert(mClientSubscriptionHandlers.count(eventType) == 0);
   mClientSubscriptionHandlers[eventType] = handler;
}

void
DialogUsageManager::addServerSubscriptionHandler(const Data& eventType, ServerSubscriptionHandler* handler)
{
   resip_assert(handler);
   //default do-nothing server side refer handler can be replaced
   if (eventType == "refer" && mServerSubscriptionHandlers.count(eventType))
   {
      delete mServerSubscriptionHandlers[eventType];
      mIsDefaultServerReferHandler = false;
      //mServerSubscriptionHandlers.erase(eventType);
   }

   mServerSubscriptionHandlers[eventType] = handler;
}

void
DialogUsageManager::addClientPublicationHandler(const Data& eventType, ClientPublicationHandler* handler)
{
   resip_assert(handler);
   resip_assert(mClientPublicationHandlers.count(eventType) == 0);
   mClientPublicationHandlers[eventType] = handler;
}

void
DialogUsageManager::addServerPublicationHandler(const Data& eventType, ServerPublicationHandler* handler)
{
   resip_assert(handler);
   resip_assert(mServerPublicationHandlers.count(eventType) == 0);
   mServerPublicationHandlers[eventType] = handler;
}

void
DialogUsageManager::addOutOfDialogHandler(MethodTypes type, OutOfDialogHandler* handler)
{
   resip_assert(handler);
   resip_assert(mOutOfDialogHandlers.count(type) == 0);
   mOutOfDialogHandlers[type] = handler;
}

void
DialogUsageManager::setClientPagerMessageHandler(ClientPagerMessageHandler* handler)
{
   mClientPagerMessageHandler = handler;
}

void
DialogUsageManager::setServerPagerMessageHandler(ServerPagerMessageHandler* handler)
{
   mServerPagerMessageHandler = handler;
}

void
DialogUsageManager::addExternalMessageHandler(ExternalMessageHandler* handler)
{
   std::vector<ExternalMessageHandler*>::iterator found = std::find(mExternalMessageHandlers.begin(), mExternalMessageHandlers.end(), handler);
   if (found == mExternalMessageHandlers.end())
   {
      mExternalMessageHandlers.push_back(handler);
   }
}

void 
DialogUsageManager::removeExternalMessageHandler(ExternalMessageHandler* handler)
{
   std::vector<ExternalMessageHandler*>::iterator found = std::find(mExternalMessageHandlers.begin(), mExternalMessageHandlers.end(), handler);
   if (found != mExternalMessageHandlers.end())
   {
      mExternalMessageHandlers.erase(found);
   }
}

void 
DialogUsageManager::clearExternalMessageHandler()
{
   std::vector<ExternalMessageHandler*> empty;
   empty.swap(mExternalMessageHandlers);
}


DialogSet*
DialogUsageManager::makeUacDialogSet(BaseCreator* creator, AppDialogSet* appDs)
{
   threadCheck();
   if (mDumShutdownHandler)
   {
      throw DumException("Cannot create new sessions when DUM is shutting down.", __FILE__, __LINE__);
   }

   if (appDs == 0)
   {
      appDs = new AppDialogSet(*this);
   }
   DialogSet* ds = new DialogSet(creator, *this);

   appDs->mDialogSet = ds;
   ds->mAppDialogSet = appDs;

   StackLog ( << "************* Adding DialogSet ***************: " << ds->getId());
   //StackLog ( << "Before: " << InserterP(mDialogSetMap) );
   mDialogSetMap[ds->getId()] = ds;
   StackLog ( << "DialogSetMap: " << InserterP(mDialogSetMap) );
   return ds;
}

SharedPtr<SipMessage>
DialogUsageManager::makeNewSession(BaseCreator* creator, AppDialogSet* appDs)
{
   makeUacDialogSet(creator, appDs);
   return creator->getLastRequest();
}

void
DialogUsageManager::makeResponse(SipMessage& response,
                                 const SipMessage& request,
                                 int responseCode,
                                 const Data& reason) const
{
   resip_assert(request.isRequest());
   Helper::makeResponse(response, request, responseCode, reason);
}

void
DialogUsageManager::sendResponse(const SipMessage& response)
{
   resip_assert(response.isResponse());
   mStack.send(response, this);
}

SharedPtr<SipMessage>
DialogUsageManager::makeInviteSession(const NameAddr& target, const SharedPtr<UserProfile>& userProfile, const Contents* initialOffer, AppDialogSet* appDs)
{
   return makeInviteSession(target, userProfile, initialOffer, None, 0, appDs);
}

SharedPtr<SipMessage>
DialogUsageManager::makeInviteSession(const NameAddr& target, const Contents* initialOffer, AppDialogSet* appDs)
{
   return makeInviteSession(target, getMasterUserProfile(), initialOffer, None, 0, appDs);
}

SharedPtr<SipMessage>
DialogUsageManager::makeInviteSession(const NameAddr& target, 
                                      const SharedPtr<UserProfile>& userProfile, 
                                      const Contents* initialOffer, 
                                      EncryptionLevel level, 
                                      const Contents* alternative, 
                                      AppDialogSet* appDs)
{
   SharedPtr<SipMessage> inv = makeNewSession(new InviteSessionCreator(*this, target, userProfile, initialOffer, level, alternative), appDs);
   DumHelper::setOutgoingEncryptionLevel(*inv, level);
   return inv;
}

SharedPtr<SipMessage>
DialogUsageManager::makeInviteSession(const NameAddr& target, 
                                      const Contents* initialOffer, 
                                      EncryptionLevel level, 
                                      const Contents* alternative,
                                      AppDialogSet* appDs)
{
   return makeInviteSession(target, getMasterUserProfile(), initialOffer, level, alternative, appDs);
}

SharedPtr<SipMessage> 
DialogUsageManager::makeInviteSession(const NameAddr& target, 
                                      InviteSessionHandle sessionToReplace, 
                                      const SharedPtr<UserProfile>& userProfile, 
                                      const Contents* initialOffer, 
                                      AppDialogSet* ads)
{
   SharedPtr<SipMessage> inv = makeInviteSession(target, userProfile, initialOffer, ads);
   // add replaces header
   resip_assert(sessionToReplace.isValid());
   if(sessionToReplace.isValid())
   {
      CallId replaces;
      DialogId id = sessionToReplace->getDialogId();
      replaces.value() = id.getCallId();
      replaces.param(p_toTag) = id.getRemoteTag();
      replaces.param(p_fromTag) = id.getLocalTag();
      inv->header(h_Replaces) = replaces;
   }
   return inv;
}

SharedPtr<SipMessage> 
DialogUsageManager::makeInviteSession(const NameAddr& target, 
                                      InviteSessionHandle sessionToReplace, 
                                      const SharedPtr<UserProfile>& userProfile, 
                                      const Contents* initialOffer, 
                                      EncryptionLevel level, 
                                      const Contents* alternative, 
                                      AppDialogSet* ads)
{
   SharedPtr<SipMessage> inv = makeInviteSession(target, userProfile, initialOffer, level, alternative, ads);
   // add replaces header
   resip_assert(sessionToReplace.isValid());
   if(sessionToReplace.isValid())
   {
      CallId replaces;
      DialogId id = sessionToReplace->getDialogId();
      replaces.value() = id.getCallId();
      replaces.param(p_toTag) = id.getRemoteTag();
      replaces.param(p_fromTag) = id.getLocalTag();
      inv->header(h_Replaces) = replaces;
   }
   return inv;
}

SharedPtr<SipMessage> 
DialogUsageManager::makeInviteSession(const NameAddr& target, 
                                      InviteSessionHandle sessionToReplace, 
                                      const Contents* initialOffer, 
                                      EncryptionLevel level, 
                                      const Contents* alternative , 
                                      AppDialogSet* ads)
{
   SharedPtr<SipMessage> inv = makeInviteSession(target, initialOffer, level, alternative, ads);
   // add replaces header
   resip_assert(sessionToReplace.isValid());
   if(sessionToReplace.isValid())
   {
      CallId replaces;
      DialogId id = sessionToReplace->getDialogId();
      replaces.value() = id.getCallId();
      replaces.param(p_toTag) = id.getRemoteTag();
      replaces.param(p_fromTag) = id.getLocalTag();
      inv->header(h_Replaces) = replaces;
   }
   return inv;
}

SharedPtr<SipMessage>
DialogUsageManager::makeInviteSessionFromRefer(const SipMessage& refer,
                                               ServerSubscriptionHandle serverSub,
                                               const Contents* initialOffer,
                                               AppDialogSet* appDs)
{
   return makeInviteSessionFromRefer(refer, serverSub, initialOffer, None, 0, appDs);
}

SharedPtr<SipMessage>
DialogUsageManager::makeInviteSessionFromRefer(const SipMessage& refer,
                                               const SharedPtr<UserProfile>& userProfile, 
                                               const Contents* initialOffer,
                                               AppDialogSet* appDs)
{
   ServerSubscriptionHandle empty;
   return makeInviteSessionFromRefer(refer, userProfile, empty, initialOffer, None, 0, appDs);
}

SharedPtr<SipMessage>
DialogUsageManager::makeInviteSessionFromRefer(const SipMessage& refer,
                                               ServerSubscriptionHandle serverSub,
                                               const Contents* initialOffer,
                                               EncryptionLevel level,
                                               const Contents* alternative,
                                               AppDialogSet* appDs)
{
   return makeInviteSessionFromRefer(refer, serverSub.isValid() ? serverSub->mDialog.mDialogSet.getUserProfile() : getMasterUserProfile(), serverSub, initialOffer, level, alternative, appDs);
}

SharedPtr<SipMessage>
DialogUsageManager::makeInviteSessionFromRefer(const SipMessage& refer,
                                               const SharedPtr<UserProfile>& userProfile, 
                                               ServerSubscriptionHandle serverSub,
                                               const Contents* initialOffer,
                                               EncryptionLevel level,
                                               const Contents* alternative,
                                               AppDialogSet* appDs)
{
   if (serverSub.isValid())
   {
      DebugLog(<< "implicit subscription");
      //generate and send 100
      SipFrag contents;
      contents.message().header(h_StatusLine).statusCode() = 100;
      contents.message().header(h_StatusLine).reason() = "Trying";
      //will be cloned...ServerSub may not have the most efficient API possible
      serverSub->setSubscriptionState(Active);
      SharedPtr<SipMessage> notify = serverSub->update(&contents);
//   mInviteSessionHandler->onReadyToSend(InviteSessionHandle::NotValid(), notify);
      serverSub->send(notify);
   }

   //19.1.5
   NameAddr target = refer.header(h_ReferTo);
   target.uri().removeEmbedded();
   target.uri().remove(p_method);

   // !jf! this code assumes you have a UserProfile
   SharedPtr<SipMessage> inv = makeNewSession(new InviteSessionCreator(*this,
                                                                       target,
                                                                       userProfile,
                                                                       initialOffer, level, alternative, serverSub), appDs);
   DumHelper::setOutgoingEncryptionLevel(*inv, level);

   //could pass dummy target, then apply merge rules from 19.1.5...or
   //makeNewSession would use rules from 19.1.5
   if (refer.exists(h_ReferredBy))
   {
      inv->header(h_ReferredBy) = refer.header(h_ReferredBy);
   }

   const Uri& referTo = refer.header(h_ReferTo).uri();
   //19.1.5
   if (referTo.hasEmbedded() && referTo.embedded().exists(h_Replaces))
   {
      inv->header(h_Replaces) = referTo.embedded().header(h_Replaces);
   }

   return inv;
}

SharedPtr<SipMessage>
DialogUsageManager::makeRefer(const NameAddr& target, const SharedPtr<UserProfile>& userProfile, const H_ReferTo::Type& referTo, AppDialogSet* appDs)
{
   return makeNewSession(new SubscriptionCreator(*this, target, userProfile, referTo), appDs);
}

SharedPtr<SipMessage>
DialogUsageManager::makeRefer(const NameAddr& target, const H_ReferTo::Type& referTo, AppDialogSet* appDs)
{
   return makeNewSession(new SubscriptionCreator(*this, target, getMasterUserProfile(), referTo), appDs);
}

SharedPtr<SipMessage>
DialogUsageManager::makeSubscription(const NameAddr& target, const SharedPtr<UserProfile>& userProfile, const Data& eventType, AppDialogSet* appDs)
{
   resip_assert(userProfile.get());
   return makeNewSession(new SubscriptionCreator(*this, target, userProfile, eventType, userProfile->getDefaultSubscriptionTime()), appDs);
}

SharedPtr<SipMessage>
DialogUsageManager::makeSubscription(const NameAddr& target, const SharedPtr<UserProfile>& userProfile, const Data& eventType,
                                     UInt32 subscriptionTime, AppDialogSet* appDs)
{
   return makeNewSession(new SubscriptionCreator(*this, target, userProfile, eventType, subscriptionTime), appDs);
}

SharedPtr<SipMessage>
DialogUsageManager::makeSubscription(const NameAddr& target, const SharedPtr<UserProfile>& userProfile, const Data& eventType,
                                     UInt32 subscriptionTime, int refreshInterval, AppDialogSet* appDs)
{
   return makeNewSession(new SubscriptionCreator(*this, target, userProfile, eventType, subscriptionTime, refreshInterval), appDs);
}

SharedPtr<SipMessage>
DialogUsageManager::makeSubscription(const NameAddr& target, const Data& eventType, AppDialogSet* appDs)
{
   return makeNewSession(new SubscriptionCreator(*this, target, getMasterUserProfile(), eventType, getMasterProfile()->getDefaultSubscriptionTime()), appDs);
}

SharedPtr<SipMessage>
DialogUsageManager::makeSubscription(const NameAddr& target, const Data& eventType,
                                     UInt32 subscriptionTime, AppDialogSet* appDs)
{
   return makeNewSession(new SubscriptionCreator(*this, target, getMasterUserProfile(), eventType, subscriptionTime), appDs);
}

SharedPtr<SipMessage>
DialogUsageManager::makeSubscription(const NameAddr& target, const Data& eventType,
                                     UInt32 subscriptionTime, int refreshInterval, AppDialogSet* appDs)
{
   return makeNewSession(new SubscriptionCreator(*this, target, getMasterUserProfile(), eventType, subscriptionTime, refreshInterval), appDs);
}

SharedPtr<SipMessage>
DialogUsageManager::makeRegistration(const NameAddr& target, const SharedPtr<UserProfile>& userProfile, AppDialogSet* appDs)
{
   resip_assert(userProfile.get());
   return makeNewSession(new RegistrationCreator(*this, target, userProfile, userProfile->getDefaultRegistrationTime()), appDs);
}

SharedPtr<SipMessage>
DialogUsageManager::makeRegistration(const NameAddr& target, const SharedPtr<UserProfile>& userProfile, UInt32 registrationTime, AppDialogSet* appDs)
{
   return makeNewSession(new RegistrationCreator(*this, target, userProfile, registrationTime), appDs);
}

SharedPtr<SipMessage>
DialogUsageManager::makeRegistration(const NameAddr& target, AppDialogSet* appDs)
{
   return makeNewSession(new RegistrationCreator(*this, target, getMasterUserProfile(), getMasterProfile()->getDefaultRegistrationTime()), appDs);
}

SharedPtr<SipMessage>
DialogUsageManager::makeRegistration(const NameAddr& target, UInt32 registrationTime, AppDialogSet* appDs)
{
   return makeNewSession(new RegistrationCreator(*this, target, getMasterUserProfile(), registrationTime), appDs);
}

SharedPtr<SipMessage>
DialogUsageManager::makePublication(const NameAddr& targetDocument,
                                    const SharedPtr<UserProfile>& userProfile,
                                    const Contents& body,
                                    const Data& eventType,
                                    UInt32 expiresSeconds,
                                    AppDialogSet* appDs)
{
   return makeNewSession(new PublicationCreator(*this, targetDocument, userProfile, body, eventType, expiresSeconds), appDs);
}

SharedPtr<SipMessage>
DialogUsageManager::makePublication(const NameAddr& targetDocument,
                                    const Contents& body,
                                    const Data& eventType,
                                    UInt32 expiresSeconds,
                                    AppDialogSet* appDs)
{
   return makeNewSession(new PublicationCreator(*this, targetDocument, getMasterUserProfile(), body, eventType, expiresSeconds), appDs);
}

SharedPtr<SipMessage>
DialogUsageManager::makeOutOfDialogRequest(const NameAddr& target, const SharedPtr<UserProfile>& userProfile, const MethodTypes meth, AppDialogSet* appDs)
{
   return makeNewSession(new OutOfDialogReqCreator(*this, meth, target, userProfile), appDs);
}

SharedPtr<SipMessage>
DialogUsageManager::makeOutOfDialogRequest(const NameAddr& target, const MethodTypes meth, AppDialogSet* appDs)
{
   return makeNewSession(new OutOfDialogReqCreator(*this, meth, target, getMasterUserProfile()), appDs);
}

ClientPagerMessageHandle
DialogUsageManager::makePagerMessage(const NameAddr& target, const SharedPtr<UserProfile>& userProfile, AppDialogSet* appDs)
{
   if (!mClientPagerMessageHandler)
   {
      throw DumException("Cannot send MESSAGE messages without a ClientPagerMessageHandler", __FILE__, __LINE__);
   }
   DialogSet* ds = makeUacDialogSet(new PagerMessageCreator(*this, target, userProfile), appDs);
   ClientPagerMessage* cpm = new ClientPagerMessage(*this, *ds);
   ds->mClientPagerMessage = cpm;
   return cpm->getHandle();
}

ClientPagerMessageHandle
DialogUsageManager::makePagerMessage(const NameAddr& target, AppDialogSet* appDs)
{
   return makePagerMessage(target, getMasterUserProfile(), appDs);
}

void
DialogUsageManager::send(SharedPtr<SipMessage> msg)
{
   // !slg! There is probably a more efficient way to get the userProfile here (pass it in?)
   DialogSet* ds = findDialogSet(DialogSetId(*msg));
   UserProfile* userProfile;
   if (ds == 0)
   {
      userProfile = getMasterUserProfile().get();
   }
   else
   {
      userProfile = ds->getUserProfile().get();
   }

   resip_assert(userProfile);
   if (!userProfile->isAnonymous() && userProfile->hasUserAgent())
   {
      msg->header(h_UserAgent).value() = userProfile->getUserAgent();
   }
   if (userProfile->isAnonymous())
   {
      msg->remove(h_ReplyTo);
      msg->remove(h_UserAgent);
      msg->remove(h_Organization);
      msg->remove(h_Server);
      msg->remove(h_Subject);
      msg->remove(h_InReplyTo);

      msg->remove(h_CallInfos);
      msg->remove(h_Warnings);
   }
   
   resip_assert(userProfile);
   if (msg->isRequest() 
       && userProfile->hasProxyRequires() 
       && msg->header(h_RequestLine).method() != ACK 
       && msg->header(h_RequestLine).method() != CANCEL)
   {
      msg->header(h_ProxyRequires) = userProfile->getProxyRequires();
   }
   
   // .bwc. This is to avoid leaving extra copies of the decorator in msg,
   // when the caller of this function holds onto the reference (and this
   // happens quite often in DUM). I would prefer to refactor such that we
   // are operating on a copy in this function, but this would require a lot
   // of work on the DumFeatureChain stuff (or, require an extra copy on top 
   // of the one we're doing when we send the message to the stack, which
   // would chew up a lot of extra cycles).
   msg->clearOutboundDecorators();

   // Add outbound decorator from userprofile - note:  it is important that this is
   // done before the call to mClientAuthManager->addAuthentication, since the ClientAuthManager
   // will install outbound decorators and we want these to run after the user provided ones, in
   // case a user provided decorator modifes the message body used in auth.
   SharedPtr<MessageDecorator> outboundDecorator = userProfile->getOutboundDecorator();
   if (outboundDecorator.get())
   {
      msg->addOutboundDecorator(std::auto_ptr<MessageDecorator>(outboundDecorator->clone()));
   }

   if (msg->isRequest())
   {
      // We may not need to call reset() if makeRequest is always used.
      if (msg->header(h_RequestLine).method() != CANCEL &&
          msg->header(h_RequestLine).method() != ACK &&
          msg->exists(h_Vias))
      {
         msg->header(h_Vias).front().param(p_branch).reset();
      }

      if (msg->exists(h_Vias))
      {
         if(!userProfile->getRportEnabled())
         {
            msg->header(h_Vias).front().remove(p_rport);
         }
         int fixedTransportPort = userProfile->getFixedTransportPort();
         if(fixedTransportPort != 0)
         {
            msg->header(h_Vias).front().sentPort() = fixedTransportPort;
         }
         const Data& fixedTransportInterface = userProfile->getFixedTransportInterface();
         if(!fixedTransportInterface.empty())
         {
            msg->header(h_Vias).front().sentHost() = fixedTransportInterface;
         }
      }

      if (mClientAuthManager.get() && msg->header(h_RequestLine).method() != ACK)
      {
         mClientAuthManager->addAuthentication(*msg);
      }

      if (msg->header(h_RequestLine).method() == INVITE)
      {
         if (ds != 0)
         {
            if (mDialogEventStateManager)
            {
               Dialog* d = ds->findDialog(*msg);
               if (d != 0)
               {
                  mDialogEventStateManager->onConfirmed(*d, d->getInviteSession());
               }
               else
               {
                  mDialogEventStateManager->onTryingUac(*ds, *msg);
               }
            }
         }
      }
   }

   DebugLog (<< "SEND: " << std::endl << std::endl << *msg);

   OutgoingEvent* event = new OutgoingEvent(msg);
   outgoingProcess(auto_ptr<Message>(event));
}

void 
DialogUsageManager::sendCommand(SharedPtr<SipMessage> request)
{
   SendCommand* s=new SendCommand(request, *this);
   post(s);
}


void DialogUsageManager::outgoingProcess(auto_ptr<Message> message)
{
   Data tid = Data::Empty;
   {
      OutgoingEvent* sipMsg = dynamic_cast<OutgoingEvent*>(message.get());
      if (sipMsg)
      {
         tid = sipMsg->getTransactionId();
      }
      
      DumFeatureMessage* featureMsg = dynamic_cast<DumFeatureMessage*>(message.get());
      if (featureMsg)
      {
         InfoLog(<<"Got a DumFeatureMessage" << featureMsg);
         tid = featureMsg->getTransactionId();
      }
   }

   if (tid == Data::Empty && mOutgoingMessageInterceptor.get())
   {
      mOutgoingMessageInterceptor->process(message.get());
      return;
   }
   else if (tid != Data::Empty && !mOutgoingFeatureList.empty())
   {
      FeatureChainMap::iterator it;
      //efficiently find or create FeatureChain, should prob. be a utility template
      {
         FeatureChainMap::iterator lb = mOutgoingFeatureChainMap.lower_bound(tid);
         if (lb != mOutgoingFeatureChainMap.end() && !(mOutgoingFeatureChainMap.key_comp()(tid, lb->first)))
         {
            it = lb;
         }
         else
         {
            it = mOutgoingFeatureChainMap.insert(lb, FeatureChainMap::value_type(tid, new DumFeatureChain(*this, mOutgoingFeatureList, *mOutgoingTarget)));
         }
      }
      
      DumFeatureChain::ProcessingResult res = it->second->process(message.get());
      
      if (res & DumFeatureChain::ChainDoneBit)
      {
         delete it->second;
         mOutgoingFeatureChainMap.erase(it);
      }

      if (res & DumFeatureChain::EventTakenBit)
      {
         message.release();
         return;
      }
   }

   OutgoingEvent* event = dynamic_cast<OutgoingEvent*>(message.get());
   //assert(event);
   //.dcm. a TID collision can cause a message to be delivered to a finished
   //chain. This is probably because pseudorandom was being used on Win32.
   if (event)
   {
      if (event->message()->isRequest())
      {
         DialogSet* ds = findDialogSet(DialogSetId(*event->message()));
         UserProfile* userProfile;
         if (ds == 0)
         {
            userProfile = getMasterUserProfile().get();
         }
         else
         {
            userProfile = ds->getUserProfile().get();
         }

         resip_assert(userProfile);

         //!dcm! -- unique SharedPtr to auto_ptr conversion prob. a worthwhile
         //optimzation here. SharedPtr would have to be changed; would
         //throw/assert if not unique.
         std::auto_ptr<SipMessage> toSend(static_cast<SipMessage*>(event->message()->clone()));

         // .bwc. Protect ourselves from garbage with an isWellFormed() check.
         // (Code in Dialog doesn't check for well-formedness in the 
         // Record-Route stack, so bad stuff there can end up here)
         if (event->message()->exists(h_Routes) &&
             !event->message()->header(h_Routes).empty() &&
             event->message()->header(h_Routes).front().isWellFormed() &&
             !event->message()->header(h_Routes).front().uri().exists(p_lr))
         {
            Helper::processStrictRoute(*toSend);
            sendUsingOutboundIfAppropriate(*userProfile, toSend);
         }
         else
         {
            sendUsingOutboundIfAppropriate(*userProfile, toSend);
         }
      }
      else
      {
         sendResponse(*event->message());
      }
   }
}

void
DialogUsageManager::sendUsingOutboundIfAppropriate(UserProfile& userProfile, auto_ptr<SipMessage> msg)
{
   //a little inefficient, branch parameter might be better
   DialogId id(*msg);
   if (userProfile.hasOutboundProxy() && 
      (!findDialog(id) || userProfile.getForceOutboundProxyOnAllRequestsEnabled()))
   {
      DebugLog ( << "Using outbound proxy: " 
                 << userProfile.getOutboundProxy().uri() 
                 << " -> " << msg->brief());

      if (userProfile.getExpressOutboundAsRouteSetEnabled())
      {
         // prepend the outbound proxy to the service route
         msg->header(h_Routes).push_front(NameAddr(userProfile.getOutboundProxy().uri()));
         if(userProfile.clientOutboundEnabled() && userProfile.mClientOutboundFlowTuple.mFlowKey != 0)
         {
            DebugLog ( << "Sending with client outbound flow tuple to express outbound" );
            DebugLog ( << "Flow Tuple: " << userProfile.mClientOutboundFlowTuple << " and key: " << userProfile.mClientOutboundFlowTuple.mFlowKey);
            mStack.sendTo(msg, userProfile.mClientOutboundFlowTuple, this);
         }
         else
         {
            DebugLog ( << "Sending to express outbound w/o flow tuple");
            mStack.send(msg, this);
         }
      }
      else
      {
         if(userProfile.clientOutboundEnabled() && userProfile.mClientOutboundFlowTuple.mFlowKey != 0)
         {
            DebugLog ( << "Sending to outbound (no express) with flow tuple");
            mStack.sendTo(msg, userProfile.mClientOutboundFlowTuple, this);
         }
         else
         {
            DebugLog ( << "Sending to outbound uri");
            mStack.sendTo(msg, userProfile.getOutboundProxy().uri(), this);
         }
      }
   }
   else
   {
      DebugLog (<< "Send: " << msg->brief());
      if(userProfile.clientOutboundEnabled() && userProfile.mClientOutboundFlowTuple.mFlowKey != 0)
      {
         mStack.sendTo(msg, userProfile.mClientOutboundFlowTuple, this);
      }
      else
      {
         mStack.send(msg, this);
      }
   }
}


void
DialogUsageManager::end(DialogSetId setid)
{
   DialogSet* ds = findDialogSet(setid);
   if (ds == 0)
   {
      throw Exception("Request no longer exists", __FILE__, __LINE__);
   }
   else
   {
      ds->end();
   }
}

void
DialogUsageManager::destroy(const BaseUsage* usage)
{
   if (mShutdownState != Destroying)
   {
      post(new DestroyUsage(usage->mHandle));
   }
   else
   {
      InfoLog(<< "DialogUsageManager::destroy() not posting to stack");
   }
}

void
DialogUsageManager::destroy(DialogSet* dset)
{
   if (mShutdownState != Destroying)
   {
      post(new DestroyUsage(dset));
   }
   else
   {
      InfoLog(<< "DialogUsageManager::destroy() not posting to stack");
   }
}

void
DialogUsageManager::destroy(Dialog* d)
{
   if (mShutdownState != Destroying)
   {
      post(new DestroyUsage(d));
   }
   else
   {
      InfoLog(<< "DialogUsageManager::destroy() not posting to stack");
   }
}


Dialog*
DialogUsageManager::findDialog(const DialogId& id)
{
   DialogSet* ds = findDialogSet(id.getDialogSetId());
   if (ds)
   {
      return ds->findDialog(id);
   }
   else
   {
      return 0;
   }
}


InviteSessionHandle
DialogUsageManager::findInviteSession(DialogId id)
{
   Dialog* dialog = findDialog(id);
   if (dialog && dialog->mInviteSession)
   {
      return dialog->mInviteSession->getSessionHandle();
   }

   return InviteSessionHandle::NotValid();
}

pair<InviteSessionHandle, int>
DialogUsageManager::findInviteSession(CallId replaces)
{
   //486/481/603 decision making logic where?  App may not wish to keep track of
   //invitesession state
   //Logic is here for now.
   InviteSessionHandle is = findInviteSession(DialogId(replaces.value(),
                                                       replaces.param(p_toTag),
                                                       replaces.param(p_fromTag)));
   int ErrorStatusCode = 481; // Call/Transaction Does Not Exist

   // If we matched a session - Do RFC3891 Section 3 Processing
   if(is.isValid())
   {
      // Note some missing checks are:
      // 1.  If the Replaces header field matches more than one dialog, the UA must act as
      //     if no match was found
      // 2.  Verify that the initiator of the new Invite is authorized
      if(is->isTerminated())
      {
         ErrorStatusCode = 603; // Declined
         is = InviteSessionHandle::NotValid();
      }
      else if(is->isConnected())
      {
         // Check if early-only flag is present in replaces header
         if(replaces.exists(p_earlyOnly))
         {
            ErrorStatusCode = 486; // Busy Here
            is = InviteSessionHandle::NotValid();
         }
      }      
      else if(!is->isEarly())
      {
         // replaces can't be used on early dialogs that were not initiated by this UA - ie. InviteSession::Proceeding state
         ErrorStatusCode = 481; // Call/Transaction Does Not Exist
         is = InviteSessionHandle::NotValid();
      }
   }
   return make_pair(is, ErrorStatusCode);
}

AppDialogHandle DialogUsageManager::findAppDialog(const DialogId& id)
{
   Dialog* pDialog = findDialog(id);

   if(pDialog && pDialog->mAppDialog)
   {
      return pDialog->mAppDialog->getHandle();
   }

   // Return an invalid handle
   return AppDialogHandle();
}

AppDialogSetHandle DialogUsageManager::findAppDialogSet(const DialogSetId& id)
{
   DialogSet* pDialogSet = findDialogSet(id);

   if(pDialogSet && pDialogSet->mAppDialogSet)
   {
      return pDialogSet->mAppDialogSet->getHandle();
   }

   // Return an invalid handle
   return AppDialogSetHandle();
}

void
DialogUsageManager::internalProcess(std::auto_ptr<Message> msg)
{
#ifdef RESIP_DUM_THREAD_DEBUG
   if(!mThreadDebugKey)
   {
      // .bwc. Probably means multiple threads are trying to give DUM cycles 
      // simultaneously.
      resip_assert(!mHiddenThreadDebugKey);
      // No d'tor needed, since we're just going to use a pointer to this.
      if(!ThreadIf::tlsKeyCreate(mThreadDebugKey, 0))
      {
         // .bwc. We really could pass anything here, but for the sake of 
         // passing a valid pointer, I have (completely arbitrarily) chosen a 
         // pointer to the DUM. All that matters is that this value is non-null
         ThreadIf::tlsSetValue(mThreadDebugKey, this);
      }
      else
      {
         ErrLog(<< "ThreadIf::tlsKeyCreate() failed!");
      }
   }
#endif

   threadCheck();

   // After a Stack ShutdownMessage has been received, don't do anything else in dum
   if (mShutdownState == Shutdown)
   {
      return;
   }

   {
      TransactionUserMessage* tuMsg = dynamic_cast<TransactionUserMessage*>(msg.get());
      if (tuMsg)
      {
         InfoLog (<< "TU unregistered ");
         resip_assert(mShutdownState == RemovingTransactionUser);
         resip_assert(tuMsg->type() == TransactionUserMessage::TransactionUserRemoved);
         mShutdownState = Shutdown;
         if (mDumShutdownHandler)
         {
            mDumShutdownHandler->onDumCanBeDeleted();
            mDumShutdownHandler = 0; // prevent mDumShutdownHandler getting called more than once
         }
         return;
      }
   }
   
   {
      KeepAlivePong* pong = dynamic_cast<KeepAlivePong*>(msg.get());
      if (pong)
      {
         DebugLog(<< "keepalive pong received from " << pong->getFlow());
         if (mKeepAliveManager.get())
         {
            mKeepAliveManager->receivedPong(pong->getFlow());
         }
         return;
      }
   }

   {
      DestroyUsage* destroyUsage = dynamic_cast<DestroyUsage*>(msg.get());
      if (destroyUsage)
      {
         //DebugLog(<< "Destroying usage" );
         destroyUsage->destroy();
         return;
      }
   }

   {
      DumTimeout* dumMsg = dynamic_cast<DumTimeout*>(msg.get());
      if (dumMsg)
      {
         //DebugLog(<< "Timeout Message" );
         if (!dumMsg->getBaseUsage().isValid())
         {
            return;
         }
         dumMsg->getBaseUsage()->dispatch(*dumMsg);
         return;
      }
   }

   {
      KeepAliveTimeout* keepAliveMsg = dynamic_cast<KeepAliveTimeout*>(msg.get());
      if (keepAliveMsg)
      {
         //DebugLog(<< "Keep Alive Message" );
         if (mKeepAliveManager.get())
         {
            mKeepAliveManager->process(*keepAliveMsg);
         }
         return;      
      }
   }

   {
      KeepAlivePongTimeout* keepAlivePongMsg = dynamic_cast<KeepAlivePongTimeout*>(msg.get());
      if (keepAlivePongMsg)
      {
         //DebugLog(<< "Keep Alive Pong Message" );
         if (mKeepAliveManager.get())
         {
            mKeepAliveManager->process(*keepAlivePongMsg);
         }
         return;      
      }
   }

   {
      ConnectionTerminated* terminated = dynamic_cast<ConnectionTerminated*>(msg.get());
      if (terminated)
      {
         // Notify all dialogSets, in case they need to react (ie. client outbound support)
         // First find all applicable dialogsets, since flow token in user profile will 
         // be cleared by first dialogset we notify, then notify all dialogset's
         std::list<DialogSet*> dialogSetsToNotify;
         DialogSetMap::iterator it =  mDialogSetMap.begin();
         for(; it != mDialogSetMap.end(); it++)
         {
            if(it->second->mUserProfile->clientOutboundEnabled() && 
               it->second->mUserProfile->getClientOutboundFlowTuple().mFlowKey == terminated->getFlow().mFlowKey &&  // Flow key is not part of Tuple operator=, check it first
               it->second->mUserProfile->getClientOutboundFlowTuple() == terminated->getFlow())
            {
               if(it->second->getClientRegistration().isValid())
               {
                   // ensure client registrations are notified first
                   dialogSetsToNotify.push_front(it->second);
               }
               else
               {
                  dialogSetsToNotify.push_back(it->second);
               }
            }
         }
         // Now dispatch notification to all dialogsets found above
         std::list<DialogSet*>::iterator it2 = dialogSetsToNotify.begin();
         for(; it2 != dialogSetsToNotify.end();it2++)
         {
            (*it2)->flowTerminated(terminated->getFlow());
         }

         DebugLog(<< "connection terminated message");
         if (mConnectionTerminatedEventDispatcher.dispatch(msg.get()))
         {
            msg.release();
         }
         return;
      }
   }

   {
      DumCommand* command = dynamic_cast<DumCommand*>(msg.get());
      if (command)
      {
         //DebugLog(<< "DumCommand" );
         command->executeCommand();
         return;      
      }
   }

   {
      ExternalMessageBase* externalMessage = dynamic_cast<ExternalMessageBase*>(msg.get());
      if (externalMessage)
      {
         processExternalMessage(externalMessage);
         return;
      }
   }

   incomingProcess(msg);
}

void
DialogUsageManager::processExternalMessage(ExternalMessageBase* externalMessage)
{
   bool handled = false;
   for(std::vector<ExternalMessageHandler*>::iterator i = mExternalMessageHandlers.begin(); 
      i != mExternalMessageHandlers.end(); ++i)
   {
      (*i)->onMessage(externalMessage, handled);
      if (handled)
      {
         break;
      }
   }
}

void 
DialogUsageManager::incomingProcess(std::auto_ptr<Message> msg)
{
   //call or create feature chain if appropriate
   Data tid = Data::Empty;
   {
      SipMessage* sipMsg = dynamic_cast<SipMessage*>(msg.get());
      if (sipMsg)
      {
         tid = sipMsg->getTransactionId();
         bool garbage=false;
         Data reason;

         if(!sipMsg->header(h_From).isWellFormed())
         {
            garbage=true;
            reason.append("Malformed From, ",16);
         }

         if(!sipMsg->header(h_To).isWellFormed())
         {
            garbage=true;
            reason.append("Malformed To, ",14);
         }

         if(!sipMsg->header(h_CallId).isWellFormed())
         {
            garbage=true;
            reason.append("Malformed Call-Id, ",19);
         }
         
         if(garbage)
         {
            if(sipMsg->isRequest() && sipMsg->method()!=ACK)
            {
               // .bwc. Either we need to trim the last comma off, or make this 
               // a proper sentence fragment. This is more fun.
               reason.append("fix your code!",14);
               SipMessage failure;
               makeResponse(failure, *sipMsg, 400, reason);
               sendResponse(failure);
            }

            InfoLog (<< "Malformed header in message (" << reason << ") - rejecting/discarding: " << *sipMsg);
            
            // .bwc. Only forge a response when appropriate, but return in any 
            // case.
            return;
         }
      }
      
      DumFeatureMessage* featureMsg = dynamic_cast<DumFeatureMessage*>(msg.get());
      if (featureMsg)
      {
         //DebugLog(<<"Got a DumFeatureMessage" << featureMsg);
         tid = featureMsg->getTransactionId();
      }
   }
   if (tid != Data::Empty && !mIncomingFeatureList.empty())
   {
      FeatureChainMap::iterator it;     
      //efficiently find or create FeatureChain, should prob. be a utility template
      {
         FeatureChainMap::iterator lb = mIncomingFeatureChainMap.lower_bound(tid);
         if (lb != mIncomingFeatureChainMap.end() && !(mIncomingFeatureChainMap.key_comp()(tid, lb->first)))
         {
            it = lb;
         }
         else
         {
            if(dynamic_cast<SipMessage*>(msg.get()))
            {
               it = mIncomingFeatureChainMap.insert(lb, FeatureChainMap::value_type(tid, new DumFeatureChain(*this, mIncomingFeatureList, *mIncomingTarget)));
            }
            else
            {
               // Certain messages from the wire (ie: CANCEL) can end a feature, however there may still be some 
               // pending Async requests (non-SipMessages) that are coming in - just drop them if so
               return;
            }
         }
      }
      
      DumFeatureChain::ProcessingResult res = it->second->process(msg.get());
      
      if (res & DumFeatureChain::ChainDoneBit)
      {
         delete it->second;
         mIncomingFeatureChainMap.erase(it);
         //DebugLog(<< "feature chain deleted" << endl);
      }
 
      if (res & DumFeatureChain::EventTakenBit)
      {
         msg.release();
         //DebugLog(<< "event taken");
         return;
      }
   }
   
   try
   {
      DebugLog (<< "Got: " << msg->brief());
      DumDecrypted* decryptedMsg = dynamic_cast<DumDecrypted*>(msg.get());
      SipMessage* sipMsg = 0;
      if (decryptedMsg)
      {
         sipMsg = decryptedMsg->decrypted();
      }
      else
      {
         sipMsg = dynamic_cast<SipMessage*>(msg.get());
      }

      if (sipMsg)
      {
         //DebugLog ( << "DialogUsageManager::process: " << sipMsg->brief());
         if (sipMsg->isRequest())
         {
            // Validate Request URI
            if( !validateRequestURI(*sipMsg) )
            {
               DebugLog (<< "Failed RequestURI validation " << *sipMsg);
               return;
            }

            // Continue validation on all requests, except ACK and CANCEL
            if(sipMsg->header(h_RequestLine).method() != ACK &&
               sipMsg->header(h_RequestLine).method() != CANCEL)
            {
               if( !validateRequiredOptions(*sipMsg) )
               {
                  DebugLog (<< "Failed required options validation " << *sipMsg);
                  return;
               }
               if( !validate100RelSupport(*sipMsg) )
               {
                  DebugLog (<< "Remote party does not support 100rel " << *sipMsg);
                  return;
               }
               if( getMasterProfile()->validateContentEnabled() && !validateContent(*sipMsg) )
               {
                  DebugLog (<< "Failed content validation " << *sipMsg);
                  return;
               }
               if( getMasterProfile()->validateAcceptEnabled() && !validateAccept(*sipMsg) )
               {
                  DebugLog (<< "Failed accept validation " << *sipMsg);
                  return;
               }
            }
            if (sipMsg->header(h_From).exists(p_tag))
            {
               if (mergeRequest(*sipMsg) )
               {
                  InfoLog (<< "Merged request: " << *sipMsg);
                  return;
               }
            }
            processRequest(*sipMsg);
         }
         else
         {
            processResponse(*sipMsg);
         }
      }
   }
   catch(BaseException& e)
   {
      //unparseable, bad 403 w/ 2543 trans it from FWD, etc
     ErrLog(<<"Illegal message rejected: " << e.getMessage());
   }
}

bool 
DialogUsageManager::hasEvents() const
{
   return mFifo.messageAvailable();
}

// return true if there is more to do
bool 
DialogUsageManager::process(resip::Lockable* mutex)
{
   if (mFifo.messageAvailable())
   {
      resip::PtrLock lock(mutex);
#ifdef RESIP_DUM_THREAD_DEBUG
      mThreadDebugKey=mHiddenThreadDebugKey;
#endif
      internalProcess(std::auto_ptr<Message>(mFifo.getNext()));
#ifdef RESIP_DUM_THREAD_DEBUG
      // .bwc. Thread checking is disabled if mThreadDebugKey is 0; if the app 
      // is using this mutex-locked process() call, we only enable thread-
      // checking while the mutex is locked. Accesses from another thread while 
      // the mutex is not locked are probably intentional. However, if the app 
      // accesses the DUM inappropriately anyway, we'll probably detect it if 
      // it happens during the internalProcess() call.
      mHiddenThreadDebugKey=mThreadDebugKey;
      mThreadDebugKey=0;
#endif
   }
   return mFifo.messageAvailable();
}

bool 
DialogUsageManager::process(int timeoutMs, resip::Lockable* mutex)
{
   std::auto_ptr<Message> message;

   if(timeoutMs == -1)
   {
      message.reset(mFifo.getNext());
   }
   else
   {
      message.reset(mFifo.getNext(timeoutMs));
   }
   if (message.get())
   {
      resip::PtrLock lock(mutex);
#ifdef RESIP_DUM_THREAD_DEBUG
      mThreadDebugKey=mHiddenThreadDebugKey;
#endif
      internalProcess(message);
#ifdef RESIP_DUM_THREAD_DEBUG
      // .bwc. Thread checking is disabled if mThreadDebugKey is 0; if the app 
      // is using this mutex-locked process() call, we only enable thread-
      // checking while the mutex is locked. Accesses from another thread while 
      // the mutex is not locked are probably intentional. However, if the app 
      // accesses the DUM inappropriately anyway, we'll probably detect it if 
      // it happens during the internalProcess() call.
      mHiddenThreadDebugKey=mThreadDebugKey;
      mThreadDebugKey=0;
#endif
   }
   return mFifo.messageAvailable();
}

bool
DialogUsageManager::validateRequestURI(const SipMessage& request)
{
   // RFC3261 - 8.2.1
   if (!getMasterProfile()->isMethodSupported(request.header(h_RequestLine).getMethod()))
   {
      InfoLog (<< "Received an unsupported method: " << request.brief());

      SipMessage failure;
      makeResponse(failure, request, 405);
      failure.header(h_Allows) = getMasterProfile()->getAllowedMethods();
      sendResponse(failure);

      if(mRequestValidationHandler)
         mRequestValidationHandler->onInvalidMethod(request);

      return false;
   }

   // RFC3261 - 8.2.2
   if (!getMasterProfile()->isSchemeSupported(request.header(h_RequestLine).uri().scheme()))
   {
      InfoLog (<< "Received an unsupported scheme: " << request.brief());
      SipMessage failure;
      makeResponse(failure, request, 416);
      sendResponse(failure);
      
      if(mRequestValidationHandler)
         mRequestValidationHandler->onInvalidScheme(request);

      return false;
   }

   return true;
}


bool
DialogUsageManager::validateRequiredOptions(const SipMessage& request)
{
   // RFC 2162 - 8.2.2
   if(request.exists(h_Requires) &&                 // Don't check requires if method is ACK or CANCEL
      request.header(h_RequestLine).getMethod() != ACK &&
      request.header(h_RequestLine).getMethod() != CANCEL)
   {
      Tokens unsupported = getMasterProfile()->getUnsupportedOptionsTags(request.header(h_Requires));
      if (!unsupported.empty())
      {
         InfoLog (<< "Received an unsupported option tag(s): " << request.brief());

         SipMessage failure;
         makeResponse(failure, request, 420);
         failure.header(h_Unsupporteds) = unsupported;
         sendResponse(failure);
      
         if(mRequestValidationHandler)
            mRequestValidationHandler->onInvalidRequiredOptions(request);

         return false;
      }
   }

   return true;
}


bool
DialogUsageManager::validate100RelSupport(const SipMessage& request)
{
   if(request.header(h_RequestLine).getMethod() == INVITE)
   {
      if (getMasterProfile()->getUasReliableProvisionalMode() == MasterProfile::Required)
      {
         if (!((request.exists(h_Requires) && request.header(h_Requires).find(Token(Symbols::C100rel)))
               || (request.exists(h_Supporteds) && request.header(h_Supporteds).find(Token(Symbols::C100rel)))))
         {
            SipMessage failure;
            makeResponse(failure, request, 421);
            failure.header(h_Requires).push_back(Token(Symbols::C100rel));
            sendResponse(failure);
      
            if(mRequestValidationHandler)
            {
               mRequestValidationHandler->on100RelNotSupportedByRemote(request);
            }

            return false;
         }
      }
   }
   return true;
}

bool
DialogUsageManager::validateContent(const SipMessage& request)
{
   // RFC3261 - 8.2.3
   // Don't need to validate content headers if they are specified as optional in the content-disposition
   if (!(request.exists(h_ContentDisposition) &&
         request.header(h_ContentDisposition).isWellFormed() &&
        request.header(h_ContentDisposition).exists(p_handling) &&
        isEqualNoCase(request.header(h_ContentDisposition).param(p_handling), Symbols::Optional)))
   {
     if (request.exists(h_ContentType) && !getMasterProfile()->isMimeTypeSupported(request.header(h_RequestLine).method(), request.header(h_ContentType)))
      {
         InfoLog (<< "Received an unsupported mime type: " << request.header(h_ContentType) << " for " << request.brief());

         SipMessage failure;
         makeResponse(failure, request, 415);
         failure.header(h_Accepts) = getMasterProfile()->getSupportedMimeTypes(request.header(h_RequestLine).method());
         sendResponse(failure);
            
         if(mRequestValidationHandler)
            mRequestValidationHandler->onInvalidContentType(request);

         return false;
      }

     if (request.exists(h_ContentEncoding) && !getMasterProfile()->isContentEncodingSupported(request.header(h_ContentEncoding)))
      {
         InfoLog (<< "Received an unsupported mime type: " << request.header(h_ContentEncoding) << " for " << request.brief());
         SipMessage failure;
         makeResponse(failure, request, 415);
         failure.header(h_AcceptEncodings) = getMasterProfile()->getSupportedEncodings();
         sendResponse(failure);
         
         if(mRequestValidationHandler)
            mRequestValidationHandler->onInvalidContentEncoding(request);

         return false;
      }

      if (getMasterProfile()->validateContentLanguageEnabled() &&
          request.exists(h_ContentLanguages) && !getMasterProfile()->isLanguageSupported(request.header(h_ContentLanguages)))
      {
         InfoLog (<< "Received an unsupported language: " << request.header(h_ContentLanguages).front() << " for " << request.brief());

         SipMessage failure;
         makeResponse(failure, request, 415);
         failure.header(h_AcceptLanguages) = getMasterProfile()->getSupportedLanguages();
         sendResponse(failure);
         
         if(mRequestValidationHandler)
            mRequestValidationHandler->onInvalidContentLanguage(request);

         return false;
      }
   }

   return true;
}

bool
DialogUsageManager::validateAccept(const SipMessage& request)
{
   MethodTypes method = request.header(h_RequestLine).method();
   // checks for Accept to comply with SFTF test case 216
   if(request.exists(h_Accepts))
   {
      for (Mimes::const_iterator i = request.header(h_Accepts).begin();
           i != request.header(h_Accepts).end(); i++)
      {
         if (getMasterProfile()->isMimeTypeSupported(method, *i))
         {
            return true;  // Accept header passes validation if we support as least one of the mime types
         }
      }
   }
   // If no Accept header then application/sdp should be assumed for certain methods
   else if(method == INVITE ||
           method == OPTIONS ||
           method == PRACK ||
           method == UPDATE)
   {
      if (getMasterProfile()->isMimeTypeSupported(request.header(h_RequestLine).method(), Mime("application", "sdp")))
      {
         return true;
      }
   }
   else
   {
      // Other method without an Accept Header
      return true;
   }

   InfoLog (<< "Received unsupported mime types in accept header: " << request.brief());
   SipMessage failure;
   makeResponse(failure, request, 406);
   failure.header(h_Accepts) = getMasterProfile()->getSupportedMimeTypes(method);
   sendResponse(failure);

   if(mRequestValidationHandler)
      mRequestValidationHandler->onInvalidAccept(request);

   return false;
}

bool
DialogUsageManager::mergeRequest(const SipMessage& request)
{
   resip_assert(request.isRequest());
   resip_assert(request.isExternal());

   if (!request.header(h_To).exists(p_tag))
   {
      if (mMergedRequests.count(MergedRequestKey(request, getMasterProfile()->checkReqUriInMergeDetectionEnabled())))
      {
         SipMessage failure;
         makeResponse(failure, request, 482, "Merged Request");
         failure.header(h_AcceptLanguages) = getMasterProfile()->getSupportedLanguages();
         sendResponse(failure);
         return true;
      }
   }

   return false;
}

void
DialogUsageManager::processRequest(const SipMessage& request)
{
   DebugLog ( << "DialogUsageManager::processRequest: " << request.brief());

   if (mShutdownState != Running && mShutdownState != ShutdownRequested)
   {
      WarningLog (<< "Ignoring a request since we are shutting down " << request.brief());

      SipMessage failure;
      makeResponse(failure, request, 480, "UAS is shutting down");
      sendResponse(failure);
      return;
   }

   if (request.header(h_RequestLine).method() == PUBLISH)
   {
      processPublish(request);
      return;
   }

   bool toTag = request.header(h_To).exists(p_tag);
   if(request.header(h_RequestLine).getMethod() == REGISTER && toTag && getMasterProfile()->allowBadRegistrationEnabled())
   {
       toTag = false;
   }

   resip_assert(mAppDialogSetFactory.get());
   // !jf! note, the logic was reversed during ye great merge of March of Ought 5
   if (toTag ||
       findDialogSet(DialogSetId(request)))
   {
      switch (request.header(h_RequestLine).getMethod())
      {
         case REGISTER:
         {
            SipMessage failure;
            makeResponse(failure, request, 400, "Registration requests can't have To: tags.");
            failure.header(h_AcceptLanguages) = getMasterProfile()->getSupportedLanguages();
            sendResponse(failure);
            break;
         }

         default:
         {
            DialogSet* ds = findDialogSet(DialogSetId(request));
            if (ds == 0)
            {
               if (request.header(h_RequestLine).method() != ACK)
               {
                  SipMessage failure;
                  makeResponse(failure, request, 481);
                  failure.header(h_AcceptLanguages) = getMasterProfile()->getSupportedLanguages();
                  InfoLog (<< "Rejected request (which was in a dialog) " << request.brief());
                  sendResponse(failure);
               }
               else
               {
                  InfoLog (<< "ACK doesn't match any dialog" << request.brief());
               }
            }
            else
            {
               InfoLog (<< "Handling in-dialog request: " << request.brief());
               ds->dispatch(request);
            }
         }
      }
   }
   else
   {
      switch (request.header(h_RequestLine).getMethod())
      {
         case ACK:
            DebugLog (<< "Discarding request: " << request.brief());
            break;

         case PRACK:
         case BYE:
         case UPDATE:
         case INFO: // !rm! in an ideal world
         {
            SipMessage failure;
            makeResponse(failure, request, 481);
            failure.header(h_AcceptLanguages) = getMasterProfile()->getSupportedLanguages();
            sendResponse(failure);
            break;
         }
         case CANCEL:
         {
            // find the appropropriate ServerInvSession
            CancelMap::iterator i = mCancelMap.find(request.getTransactionId());
            if (i != mCancelMap.end())
            {
               i->second->dispatch(request);
            }
            else
            {
               InfoLog (<< "Received a CANCEL on a non-existent transaction: tid=" << request.getTransactionId());
               SipMessage failure;
               makeResponse(failure, request, 481);
               sendResponse(failure);
            }
            break;
         }
         case PUBLISH:
<<<<<<< HEAD
            resip_assert(false);
	    return;
=======
            assert(false);
            return;
>>>>>>> 202cae45
         case SUBSCRIBE:
            if (!checkEventPackage(request))
            {
               InfoLog (<< "Rejecting request (unsupported package) " 
                        << request.brief());
               return;
            }
           /*FALLTHRU*/
         case NOTIFY : // handle unsolicited (illegal) NOTIFYs
         case INVITE:   // new INVITE
         case REFER:    // out-of-dialog REFER
            //case INFO :    // handle non-dialog (illegal) INFOs
         case OPTIONS : // handle non-dialog OPTIONS
         case MESSAGE :
         case REGISTER:
         {
            {
               DialogSetId id(request);
               //cryptographically dangerous
               if(mDialogSetMap.find(id) != mDialogSetMap.end()) 
               {
                  // this can only happen if someone sends us a request with the same callid and from tag as one 
                  // that is in the process of destroying - since this is bad endpoint behaviour - we will 
                  // reject the request with a 400 response
                  SipMessage badrequest;
                  makeResponse(badrequest, request, 400);
                  badrequest.header(h_AcceptLanguages) = getMasterProfile()->getSupportedLanguages();
                  sendResponse(badrequest);
                  return;
               }
            }
            if (mDumShutdownHandler)
            {
               SipMessage forbidden;
               makeResponse(forbidden, request, 480);
               forbidden.header(h_AcceptLanguages) = getMasterProfile()->getSupportedLanguages();
               sendResponse(forbidden);
               return;
            }
            try
            {
               DialogSet* dset =  new DialogSet(request, *this);

               StackLog ( << "*********** Calling AppDialogSetFactory *************: " << dset->getId());
               AppDialogSet* appDs = mAppDialogSetFactory->createAppDialogSet(*this, request);
               appDs->mDialogSet = dset;
               dset->setUserProfile(appDs->selectUASUserProfile(request));
               dset->mAppDialogSet = appDs;

               StackLog ( << "************* Adding DialogSet ***************: " << dset->getId());
               //StackLog ( << "Before: " << Inserter(mDialogSetMap) );
               mDialogSetMap[dset->getId()] = dset;
               StackLog ( << "DialogSetMap: " << InserterP(mDialogSetMap) );

               dset->dispatch(request);
            }
            catch (BaseException& e)
            {
               SipMessage failure;
               makeResponse(failure, request, 400, e.getMessage());
               failure.header(h_AcceptLanguages) = getMasterProfile()->getSupportedLanguages();
               sendResponse(failure);
            }

            break;
         }
         case RESPONSE:
         case SERVICE:
            resip_assert(false);
            break;
         case UNKNOWN:
         case MAX_METHODS:
            resip_assert(false);
            break;
      }
   }
}

void
DialogUsageManager::processResponse(const SipMessage& response)
{
   if (response.header(h_CSeq).method() != CANCEL)
   {
      DialogSet* ds = findDialogSet(DialogSetId(response));

      if (ds)
      {
         DebugLog ( << "DialogUsageManager::processResponse: " << std::endl << std::endl << response.brief());
         ds->dispatch(response);
      }
       else
      {
          InfoLog (<< "Throwing away stray response: " << std::endl << std::endl << response.brief());
      }
   }
}

void
DialogUsageManager::processPublish(const SipMessage& request)
{
   if (!checkEventPackage(request))
   {
      InfoLog(<< "Rejecting request (unsupported package) " << request.brief());
      return;
   }

   if (request.exists(h_SIPIfMatch))
   {
      ServerPublications::iterator i = mServerPublications.find(request.header(h_SIPIfMatch).value());
      if (i != mServerPublications.end())
      {
         i->second->dispatch(request);
      }
      else
      {
         // Check if publication exists in PublicationDb - may have been sync'd over,
         // or exists from a restart.  In this case, fabricate a new ServerSubcription 
         // to handle this request.
         if (mPublicationPersistenceManager &&
             mPublicationPersistenceManager->documentExists(request.header(h_Event).value(), request.header(h_RequestLine).uri().getAor(), request.header(h_SIPIfMatch).value()))
         {
            ServerPublication* sp = new ServerPublication(*this, request.header(h_SIPIfMatch).value(), request);
            mServerPublications[request.header(h_SIPIfMatch).value()] = sp;
            sp->dispatch(request);
         }
         else
         {
            SharedPtr<SipMessage> response(new SipMessage);
            makeResponse(*response, request, 412);
            send(response);
         }
      }
   }
   else
   {
      Data etag = Random::getCryptoRandomHex(8);
      while (mServerPublications.find(etag) != mServerPublications.end())
      {
         etag = Random::getCryptoRandomHex(8);
      }

      if (request.getContents())
      {
         ServerPublication* sp = new ServerPublication(*this, etag, request);
         mServerPublications[etag] = sp;
         sp->dispatch(request);
      }
      else
      {
         // per 3903 (sec 6.5), a PUB w/ no SIPIfMatch must have contents. .mjf.
         SharedPtr<SipMessage> response(new SipMessage);
         makeResponse(*response, request, 400);
         send(response);
      }
   }
}

bool
DialogUsageManager::checkEventPackage(const SipMessage& request)
{
   int failureCode = 0;
   MethodTypes method = request.header(h_RequestLine).method();

//       || (method == NOTIFY && !request.exists(h_SubscriptionState)))

   if (!request.exists(h_Event))
   {
      InfoLog (<< "No Event header in " << request.header(h_RequestLine).unknownMethodName());
      failureCode = 400;
   }
   else
   {
      switch(method)
      {
         case SUBSCRIBE:
            if (!getServerSubscriptionHandler(request.header(h_Event).value()))
            {
               InfoLog (<< "No handler for event package for SUBSCRIBE: " 
                        << request.header(h_Event).value());
               failureCode = 489;
            }
            break;
         case NOTIFY:
            if (!getClientSubscriptionHandler(request.header(h_Event).value()))
            {
               InfoLog (<< "No handler for event package for NOTIFY: " 
                        << request.header(h_Event).value());
               failureCode = 489;
            }
            break;
         case PUBLISH:
            if (!getServerPublicationHandler(request.header(h_Event).value()))
            {
               InfoLog (<< "No handler for event package for PUBLISH: " 
                        << request.header(h_Event).value());
               failureCode = 489;
            }
            break;
         default:
            resip_assert(0);
      }
   }

   if (failureCode > 0)
   {
      SharedPtr<SipMessage> response(new SipMessage);
      makeResponse(*response, request, failureCode);
      if(failureCode == 489)
      {
         response->header(h_AllowEvents) = getMasterProfile()->getAllowedEvents();
      }
      send(response);
      return false;
   }
   return true;
}

DialogSet*
DialogUsageManager::findDialogSet(const DialogSetId& id)
{
   threadCheck();
   StackLog ( << "Looking for dialogSet: " << id << " in map:");
   StackLog ( << "DialogSetMap: " << InserterP(mDialogSetMap) );
   DialogSetMap::const_iterator it = mDialogSetMap.find(id);

   if (it == mDialogSetMap.end())
   {
      return 0;
   }
   else
   {
      if(it->second->isDestroying())
      {
         return 0;
      }
      else
      {
         return it->second;
      }
   }
}

BaseCreator*
DialogUsageManager::findCreator(const DialogId& id)
{
   DialogSet* ds = findDialogSet(id.getDialogSetId());
   if (ds)
   {
      return ds->getCreator();
   }
   else
   {
      return 0;
   }
}

void
DialogUsageManager::removeDialogSet(const DialogSetId& dsId)
{
   StackLog ( << "************* Removing DialogSet ***************: " << dsId);
   //StackLog ( << "Before: " << Inserter(mDialogSetMap) );
   mDialogSetMap.erase(dsId);
   StackLog ( << "DialogSetMap: " << InserterP(mDialogSetMap) );
   if (mRedirectManager.get())
   {
      mRedirectManager->removeDialogSet(dsId);
   }
}

ClientSubscriptionHandler*
DialogUsageManager::getClientSubscriptionHandler(const Data& eventType)
{
   map<Data, ClientSubscriptionHandler*>::iterator res = mClientSubscriptionHandlers.find(eventType);
   if (res != mClientSubscriptionHandlers.end())
   {
      return res->second;
   }
   else
   {
      return 0;
   }
}

ServerSubscriptionHandler*
DialogUsageManager::getServerSubscriptionHandler(const Data& eventType)
{
   map<Data, ServerSubscriptionHandler*>::iterator res = mServerSubscriptionHandlers.find(eventType);
   if (res != mServerSubscriptionHandlers.end())
   {
      return res->second;
   }
   else
   {
      return 0;
   }
}

ClientPublicationHandler*
DialogUsageManager::getClientPublicationHandler(const Data& eventType)
{
   map<Data, ClientPublicationHandler*>::iterator res = mClientPublicationHandlers.find(eventType);
   if (res != mClientPublicationHandlers.end())
   {
      return res->second;
   }
   else
   {
      return 0;
   }
}

ServerPublicationHandler*
DialogUsageManager::getServerPublicationHandler(const Data& eventType)
{
   map<Data, ServerPublicationHandler*>::iterator res = mServerPublicationHandlers.find(eventType);
   if (res != mServerPublicationHandlers.end())
   {
      return res->second;
   }
   else
   {
      return 0;
   }
}

OutOfDialogHandler*
DialogUsageManager::getOutOfDialogHandler(const MethodTypes type)
{
   map<MethodTypes, OutOfDialogHandler*>::iterator res = mOutOfDialogHandlers.find(type);
   if (res != mOutOfDialogHandlers.end())
   {
      return res->second;
   }
   else
   {
      return 0;
   }
}

void 
DialogUsageManager::addIncomingFeature(resip::SharedPtr<DumFeature> feat)
{
   mIncomingFeatureList.push_back(feat);
}

void
DialogUsageManager::addOutgoingFeature(resip::SharedPtr<DumFeature> feat)
{
   // make sure EncryptionManager is the last feature in the list.
   mOutgoingFeatureList.insert(mOutgoingFeatureList.begin(), feat);
}

void
DialogUsageManager::setOutgoingMessageInterceptor(SharedPtr<DumFeature> feat)
{
   mOutgoingMessageInterceptor = feat;
}

void
DialogUsageManager::applyToAllServerSubscriptions(ServerSubscriptionFunctor* functor)
{
   resip_assert(functor);
   for (DialogSetMap::iterator it = mDialogSetMap.begin(); it != mDialogSetMap.end(); ++it)
   {
      for (DialogSet::DialogMap::iterator i = it->second->mDialogs.begin(); i != it->second->mDialogs.end(); ++i)
      {
         std::vector<ServerSubscriptionHandle> serverSubs = i->second->getServerSubscriptions();
         for (std::vector<ServerSubscriptionHandle>::iterator iss = serverSubs.begin(); iss != serverSubs.end(); ++iss)
         {
            functor->apply(*iss);
         }
      }
   }
}

void
DialogUsageManager::applyToAllClientSubscriptions(ClientSubscriptionFunctor* functor)
{
   resip_assert(functor);
   for (DialogSetMap::iterator it = mDialogSetMap.begin(); it != mDialogSetMap.end(); ++it)
   {
      for (DialogSet::DialogMap::iterator i = it->second->mDialogs.begin(); i != it->second->mDialogs.end(); ++i)
      {
         std::vector<ClientSubscriptionHandle> clientSubs = i->second->getClientSubscriptions();
         for (std::vector<ClientSubscriptionHandle>::iterator ics = clientSubs.begin(); ics != clientSubs.end(); ++ics)
         {
            functor->apply(*ics);
         }
      }
   }
}

void
DialogUsageManager::registerForConnectionTermination(Postable* listener)
{
   mConnectionTerminatedEventDispatcher.addListener(listener);
}

void
DialogUsageManager::unRegisterForConnectionTermination(Postable* listener)
{
   mConnectionTerminatedEventDispatcher.removeListener(listener);
}

void
DialogUsageManager::requestMergedRequestRemoval(const MergedRequestKey& key)
{
   DebugLog(<< "Got merged request removal request");
   MergedRequestRemovalCommand command(*this, key);
   mStack.postMS(command, Timer::TF, this);
}

void
DialogUsageManager::removeMergedRequest(const MergedRequestKey& key)
{
   DebugLog(<< "Merged request removed");
   mMergedRequests.erase(key);
}

TargetCommand::Target& 
DialogUsageManager::dumIncomingTarget() 
{
   return *mIncomingTarget;
}

TargetCommand::Target& 
DialogUsageManager::dumOutgoingTarget() 
{
   return *mOutgoingTarget;
}

DialogEventStateManager* 
DialogUsageManager::createDialogEventStateManager(DialogEventHandler* handler)
{
   if(handler)
   {
      mDialogEventStateManager = new DialogEventStateManager();
      mDialogEventStateManager->mDialogEventHandler = handler;
   }
   else
   {
      delete mDialogEventStateManager;
      mDialogEventStateManager=0;
   }
   return mDialogEventStateManager;
}

void 
DialogUsageManager::setAdvertisedCapabilities(SipMessage& msg, SharedPtr<UserProfile> userProfile)
{
   if(userProfile->isAdvertisedCapability(Headers::Allow)) 
   {
      msg.header(h_Allows) = getMasterProfile()->getAllowedMethods();
   }
   if(userProfile->isAdvertisedCapability(Headers::AcceptEncoding)) 
   {
      msg.header(h_AcceptEncodings) = getMasterProfile()->getSupportedEncodings();
   }
   if(userProfile->isAdvertisedCapability(Headers::AcceptLanguage)) 
   {
      msg.header(h_AcceptLanguages) = getMasterProfile()->getSupportedLanguages();
   }
   if(userProfile->isAdvertisedCapability(Headers::AllowEvents)) 
   {
      msg.header(h_AllowEvents) = getMasterProfile()->getAllowedEvents();
   }
   if(userProfile->isAdvertisedCapability(Headers::Supported)) 
   {
      msg.header(h_Supporteds) = getMasterProfile()->getSupportedOptionTags();
   }
}

/* ====================================================================
 * The Vovida Software License, Version 1.0
 *
 * Copyright (c) 2000 Vovida Networks, Inc.  All rights reserved.
 *
 * Redistribution and use in source and binary forms, with or without
 * modification, are permitted provided that the following conditions
 * are met:
 *
 * 1. Redistributions of source code must retain the above copyright
 *    notice, this list of conditions and the following disclaimer.
 *
 * 2. Redistributions in binary form must reproduce the above copyright
 *    notice, this list of conditions and the following disclaimer in
 *    the documentation and/or other materials provided with the
 *    distribution.
 *
 * 3. The names "VOCAL", "Vovida Open Communication Application Library",
 *    and "Vovida Open Communication Application Library (VOCAL)" must
 *    not be used to endorse or promote products derived from this
 *    software without prior written permission. For written
 *    permission, please contact vocal@vovida.org.
 *
 * 4. Products derived from this software may not be called "VOCAL", nor
 *    may "VOCAL" appear in their name, without prior written
 *    permission of Vovida Networks, Inc.
 *
 * THIS SOFTWARE IS PROVIDED "AS IS" AND ANY EXPRESSED OR IMPLIED
 * WARRANTIES, INCLUDING, BUT NOT LIMITED TO, THE IMPLIED WARRANTIES
 * OF MERCHANTABILITY, FITNESS FOR A PARTICULAR PURPOSE, TITLE AND
 * NON-INFRINGEMENT ARE DISCLAIMED.  IN NO EVENT SHALL VOVIDA
 * NETWORKS, INC. OR ITS CONTRIBUTORS BE LIABLE FOR ANY DIRECT DAMAGES
 * IN EXCESS OF $1,000, NOR FOR ANY INDIRECT, INCIDENTAL, SPECIAL,
 * EXEMPLARY, OR CONSEQUENTIAL DAMAGES (INCLUDING, BUT NOT LIMITED TO,
 * PROCUREMENT OF SUBSTITUTE GOODS OR SERVICES; LOSS OF USE, DATA, OR
 * PROFITS; OR BUSINESS INTERRUPTION) HOWEVER CAUSED AND ON ANY THEORY
 * OF LIABILITY, WHETHER IN CONTRACT, STRICT LIABILITY, OR TORT
 * (INCLUDING NEGLIGENCE OR OTHERWISE) ARISING IN ANY WAY OUT OF THE
 * USE OF THIS SOFTWARE, EVEN IF ADVISED OF THE POSSIBILITY OF SUCH
 * DAMAGE.
 *
 * ====================================================================
 *
 * This software consists of voluntary contributions made by Vovida
 * Networks, Inc. and many individuals on behalf of Vovida Networks,
 * Inc.  For more information on Vovida Networks, Inc., please see
 * <http://www.vovida.org/>.
 *
 */<|MERGE_RESOLUTION|>--- conflicted
+++ resolved
@@ -84,7 +84,7 @@
    {                                                                    \
       if(mThreadDebugKey)                                               \
       {                                                                 \
-         resip_assert(ThreadIf::tlsGetValue(mThreadDebugKey));                \
+         assert(ThreadIf::tlsGetValue(mThreadDebugKey));                \
       }                                                                 \
    } while (false)
 #else
@@ -304,20 +304,20 @@
 SharedPtr<MasterProfile>&
 DialogUsageManager::getMasterProfile()
 {
-   resip_assert(mMasterProfile.get());
+   assert(mMasterProfile.get());
    return mMasterProfile;
 }
 
 SharedPtr<UserProfile>&
 DialogUsageManager::getMasterUserProfile()
 {
-   resip_assert(mMasterUserProfile.get());
+   assert(mMasterUserProfile.get());
    return mMasterUserProfile;
 }
 
 void DialogUsageManager::setMasterProfile(const SharedPtr<MasterProfile>& masterProfile)
 {
-   resip_assert(!mMasterProfile.get());
+   assert(!mMasterProfile.get());
    mMasterProfile = masterProfile;
    mMasterUserProfile = masterProfile; // required so that we can return a reference to SharedPtr<UserProfile> in getMasterUserProfile
 }
@@ -358,14 +358,14 @@
 void
 DialogUsageManager::setClientRegistrationHandler(ClientRegistrationHandler* handler)
 {
-   resip_assert(!mClientRegistrationHandler);
+   assert(!mClientRegistrationHandler);
    mClientRegistrationHandler = handler;
 }
 
 void
 DialogUsageManager::setServerRegistrationHandler(ServerRegistrationHandler* handler)
 {
-   resip_assert(!mServerRegistrationHandler);
+   assert(!mServerRegistrationHandler);
    mServerRegistrationHandler = handler;
 }
 
@@ -378,21 +378,21 @@
 void
 DialogUsageManager::setInviteSessionHandler(InviteSessionHandler* handler)
 {
-   resip_assert(!mInviteSessionHandler);
+   assert(!mInviteSessionHandler);
    mInviteSessionHandler = handler;
 }
 
 void
 DialogUsageManager::setRequestValidationHandler(RequestValidationHandler* handler)
 {
-   resip_assert(!mRequestValidationHandler);
+   assert(!mRequestValidationHandler);
    mRequestValidationHandler = handler;
 }
 
 void
 DialogUsageManager::setRegistrationPersistenceManager(RegistrationPersistenceManager* manager)
 {
-   resip_assert(!mRegistrationPersistenceManager);
+   assert(!mRegistrationPersistenceManager);
    mRegistrationPersistenceManager = manager;
 }
 
@@ -423,15 +423,15 @@
 void
 DialogUsageManager::addClientSubscriptionHandler(const Data& eventType, ClientSubscriptionHandler* handler)
 {
-   resip_assert(handler);
-   resip_assert(mClientSubscriptionHandlers.count(eventType) == 0);
+   assert(handler);
+   assert(mClientSubscriptionHandlers.count(eventType) == 0);
    mClientSubscriptionHandlers[eventType] = handler;
 }
 
 void
 DialogUsageManager::addServerSubscriptionHandler(const Data& eventType, ServerSubscriptionHandler* handler)
 {
-   resip_assert(handler);
+   assert(handler);
    //default do-nothing server side refer handler can be replaced
    if (eventType == "refer" && mServerSubscriptionHandlers.count(eventType))
    {
@@ -446,24 +446,24 @@
 void
 DialogUsageManager::addClientPublicationHandler(const Data& eventType, ClientPublicationHandler* handler)
 {
-   resip_assert(handler);
-   resip_assert(mClientPublicationHandlers.count(eventType) == 0);
+   assert(handler);
+   assert(mClientPublicationHandlers.count(eventType) == 0);
    mClientPublicationHandlers[eventType] = handler;
 }
 
 void
 DialogUsageManager::addServerPublicationHandler(const Data& eventType, ServerPublicationHandler* handler)
 {
-   resip_assert(handler);
-   resip_assert(mServerPublicationHandlers.count(eventType) == 0);
+   assert(handler);
+   assert(mServerPublicationHandlers.count(eventType) == 0);
    mServerPublicationHandlers[eventType] = handler;
 }
 
 void
 DialogUsageManager::addOutOfDialogHandler(MethodTypes type, OutOfDialogHandler* handler)
 {
-   resip_assert(handler);
-   resip_assert(mOutOfDialogHandlers.count(type) == 0);
+   assert(handler);
+   assert(mOutOfDialogHandlers.count(type) == 0);
    mOutOfDialogHandlers[type] = handler;
 }
 
@@ -545,14 +545,14 @@
                                  int responseCode,
                                  const Data& reason) const
 {
-   resip_assert(request.isRequest());
+   assert(request.isRequest());
    Helper::makeResponse(response, request, responseCode, reason);
 }
 
 void
 DialogUsageManager::sendResponse(const SipMessage& response)
 {
-   resip_assert(response.isResponse());
+   assert(response.isResponse());
    mStack.send(response, this);
 }
 
@@ -600,7 +600,7 @@
 {
    SharedPtr<SipMessage> inv = makeInviteSession(target, userProfile, initialOffer, ads);
    // add replaces header
-   resip_assert(sessionToReplace.isValid());
+   assert(sessionToReplace.isValid());
    if(sessionToReplace.isValid())
    {
       CallId replaces;
@@ -624,7 +624,7 @@
 {
    SharedPtr<SipMessage> inv = makeInviteSession(target, userProfile, initialOffer, level, alternative, ads);
    // add replaces header
-   resip_assert(sessionToReplace.isValid());
+   assert(sessionToReplace.isValid());
    if(sessionToReplace.isValid())
    {
       CallId replaces;
@@ -647,7 +647,7 @@
 {
    SharedPtr<SipMessage> inv = makeInviteSession(target, initialOffer, level, alternative, ads);
    // add replaces header
-   resip_assert(sessionToReplace.isValid());
+   assert(sessionToReplace.isValid());
    if(sessionToReplace.isValid())
    {
       CallId replaces;
@@ -757,7 +757,7 @@
 SharedPtr<SipMessage>
 DialogUsageManager::makeSubscription(const NameAddr& target, const SharedPtr<UserProfile>& userProfile, const Data& eventType, AppDialogSet* appDs)
 {
-   resip_assert(userProfile.get());
+   assert(userProfile.get());
    return makeNewSession(new SubscriptionCreator(*this, target, userProfile, eventType, userProfile->getDefaultSubscriptionTime()), appDs);
 }
 
@@ -798,7 +798,7 @@
 SharedPtr<SipMessage>
 DialogUsageManager::makeRegistration(const NameAddr& target, const SharedPtr<UserProfile>& userProfile, AppDialogSet* appDs)
 {
-   resip_assert(userProfile.get());
+   assert(userProfile.get());
    return makeNewSession(new RegistrationCreator(*this, target, userProfile, userProfile->getDefaultRegistrationTime()), appDs);
 }
 
@@ -887,7 +887,7 @@
       userProfile = ds->getUserProfile().get();
    }
 
-   resip_assert(userProfile);
+   assert(userProfile);
    if (!userProfile->isAnonymous() && userProfile->hasUserAgent())
    {
       msg->header(h_UserAgent).value() = userProfile->getUserAgent();
@@ -905,7 +905,7 @@
       msg->remove(h_Warnings);
    }
    
-   resip_assert(userProfile);
+   assert(userProfile);
    if (msg->isRequest() 
        && userProfile->hasProxyRequires() 
        && msg->header(h_RequestLine).method() != ACK 
@@ -1073,7 +1073,7 @@
             userProfile = ds->getUserProfile().get();
          }
 
-         resip_assert(userProfile);
+         assert(userProfile);
 
          //!dcm! -- unique SharedPtr to auto_ptr conversion prob. a worthwhile
          //optimzation here. SharedPtr would have to be changed; would
@@ -1317,7 +1317,7 @@
    {
       // .bwc. Probably means multiple threads are trying to give DUM cycles 
       // simultaneously.
-      resip_assert(!mHiddenThreadDebugKey);
+      assert(!mHiddenThreadDebugKey);
       // No d'tor needed, since we're just going to use a pointer to this.
       if(!ThreadIf::tlsKeyCreate(mThreadDebugKey, 0))
       {
@@ -1346,8 +1346,8 @@
       if (tuMsg)
       {
          InfoLog (<< "TU unregistered ");
-         resip_assert(mShutdownState == RemovingTransactionUser);
-         resip_assert(tuMsg->type() == TransactionUserMessage::TransactionUserRemoved);
+         assert(mShutdownState == RemovingTransactionUser);
+         assert(tuMsg->type() == TransactionUserMessage::TransactionUserRemoved);
          mShutdownState = Shutdown;
          if (mDumShutdownHandler)
          {
@@ -1939,8 +1939,8 @@
 bool
 DialogUsageManager::mergeRequest(const SipMessage& request)
 {
-   resip_assert(request.isRequest());
-   resip_assert(request.isExternal());
+   assert(request.isRequest());
+   assert(request.isExternal());
 
    if (!request.header(h_To).exists(p_tag))
    {
@@ -1984,7 +1984,7 @@
        toTag = false;
    }
 
-   resip_assert(mAppDialogSetFactory.get());
+   assert(mAppDialogSetFactory.get());
    // !jf! note, the logic was reversed during ye great merge of March of Ought 5
    if (toTag ||
        findDialogSet(DialogSetId(request)))
@@ -2063,13 +2063,8 @@
             break;
          }
          case PUBLISH:
-<<<<<<< HEAD
-            resip_assert(false);
-	    return;
-=======
             assert(false);
             return;
->>>>>>> 202cae45
          case SUBSCRIBE:
             if (!checkEventPackage(request))
             {
@@ -2138,11 +2133,11 @@
          }
          case RESPONSE:
          case SERVICE:
-            resip_assert(false);
+            assert(false);
             break;
          case UNKNOWN:
          case MAX_METHODS:
-            resip_assert(false);
+            assert(false);
             break;
       }
    }
@@ -2269,7 +2264,7 @@
             }
             break;
          default:
-            resip_assert(0);
+            assert(0);
       }
    }
 
@@ -2431,7 +2426,7 @@
 void
 DialogUsageManager::applyToAllServerSubscriptions(ServerSubscriptionFunctor* functor)
 {
-   resip_assert(functor);
+   assert(functor);
    for (DialogSetMap::iterator it = mDialogSetMap.begin(); it != mDialogSetMap.end(); ++it)
    {
       for (DialogSet::DialogMap::iterator i = it->second->mDialogs.begin(); i != it->second->mDialogs.end(); ++i)
@@ -2448,7 +2443,7 @@
 void
 DialogUsageManager::applyToAllClientSubscriptions(ClientSubscriptionFunctor* functor)
 {
-   resip_assert(functor);
+   assert(functor);
    for (DialogSetMap::iterator it = mDialogSetMap.begin(); it != mDialogSetMap.end(); ++it)
    {
       for (DialogSet::DialogMap::iterator i = it->second->mDialogs.begin(); i != it->second->mDialogs.end(); ++i)
