--- conflicted
+++ resolved
@@ -161,7 +161,7 @@
    ++mPollEventCnt;
    if ( mask & FPEM_Error )
    {
-      resip_assert(0);
+      assert(0);
    }
    if ( mask & FPEM_Write )
    {
@@ -239,10 +239,6 @@
 void
 UdpTransport::processTxOne(SendData *data)
 {
-<<<<<<< HEAD
-   ++mTxMsgCnt;
-   resip_assert(data);
-=======
    assert(data);
    if(data->command != SendData::NoCommand)
    {
@@ -250,11 +246,10 @@
       return;
    }
    ++mTxMsgCnt;
->>>>>>> 202cae45
    std::auto_ptr<SendData> sendData(data);
    //DebugLog (<< "Sent: " <<  sendData->data);
    //DebugLog (<< "Sending message on udp.");
-   resip_assert( sendData->destination.getPort() != 0 );
+   assert( sendData->destination.getPort() != 0 );
 
    const sockaddr& addr = sendData->destination.getSockaddr();
    int expected;
@@ -347,7 +342,7 @@
    }
    if ( buffer && (mTransportFlags & RESIP_TRANSPORT_FLAG_KEEP_BUFFER)!=0 )
    {
-      resip_assert(mRxBuffer==NULL);
+      assert(mRxBuffer==NULL);
       mRxBuffer = buffer;
       buffer = NULL;
    }
