#ifndef RESIP_ParserContainer_hxx
#define RESIP_ParserContainer_hxx

#include <algorithm>
#include <iterator>

#include "resip/stack/HeaderFieldValueList.hxx"
#include "resip/stack/ParserContainerBase.hxx"

namespace resip
{
<<<<<<< HEAD
=======
using std::ptrdiff_t;

>>>>>>> 91147254
/**
   @brief Container class for ParserCategory, used by SipMessage to represent
      multi-valued headers (Contact, Via, etc).

   This has an interface that is similar to stl containers, but not as complete.

   @ingroup resip_crit
*/
template<class T>
class ParserContainer : public ParserContainerBase
{
   public:
      typedef T value_type;
      typedef value_type* pointer;
      typedef const value_type* const_pointer;
      typedef value_type& reference;
      typedef const value_type& const_reference;
      typedef ptrdiff_t difference_type;

      /**
         @brief Default c'tor.
      */
      ParserContainer()
         : ParserContainerBase(Headers::UNKNOWN)
      {}
      
      ParserContainer(PoolBase& pool)
         : ParserContainerBase(Headers::UNKNOWN,pool)
      {}
      
      /** 
         @internal
         @brief Used by SipMessage (using this carries a high risk of blowing 
            your feet off).
      */
      ParserContainer(HeaderFieldValueList* hfvs,
                      Headers::Type type = Headers::UNKNOWN)
         : ParserContainerBase(type)
      {
         mParsers.reserve(hfvs->size());
         for (HeaderFieldValueList::iterator i = hfvs->begin();
              i != hfvs->end(); i++)
         {
            // create, store without copying -- 
            // keeps the HeaderFieldValue from reallocating its buffer
            mParsers.push_back(HeaderKit::Empty);
            mParsers.back().hfv.init(i->getBuffer(),i->getLength(),false);
         }
      }

      ParserContainer(HeaderFieldValueList* hfvs,
                      Headers::Type type,
                      PoolBase& pool)
         : ParserContainerBase(type,pool)
      {
         mParsers.reserve(hfvs->size());
         for (HeaderFieldValueList::iterator i = hfvs->begin();
              i != hfvs->end(); i++)
         {
            // create, store without copying -- 
            // keeps the HeaderFieldValue from reallocating its buffer
            mParsers.push_back(HeaderKit::Empty);
            mParsers.back().hfv.init(i->getBuffer(),i->getLength(),false);
         }
      }

      /**
         @brief Copy c'tor.
      */
      ParserContainer(const ParserContainer& other)
         : ParserContainerBase(other)
      {}

      /**
         @brief Copy c'tor.
      */
      ParserContainer(const ParserContainer& other, PoolBase& pool)
         : ParserContainerBase(other, pool)
      {}

      /**
         @brief Assignment operator.
      */
      ParserContainer& operator=(const ParserContainer& other)
      {
         return static_cast<ParserContainer&>(ParserContainerBase::operator=(other));
      }

      /**
         @brief Returns the first header field value in this container.
      */
      T& front() 
      {
         return ensureInitialized(mParsers.front(),this);
      }
      
      /**
         @brief Returns the last header field value in this container.
      */
      T& back() 
      { 
         return ensureInitialized(mParsers.back(),this);
      }
      
      /**
         @brief Returns the first header field value in this container.
      */
      const T& front() const 
      { 
         return ensureInitialized(mParsers.front(),this);
      }
      
      /**
         @brief Returns the last header field value in this container.
      */
      const T& back() const 
      { 
         return ensureInitialized(mParsers.back(),this);
      }
      
      /**
         @brief Inserts a header field value at the front of this container.
      */
      void push_front(const T & t) 
      { 
         mParsers.insert(mParsers.begin(), HeaderKit::Empty);
         mParsers.front().pc=makeParser(t);
      }

      /**
         @brief Inserts a header field value at the back of this container.
      */
      void push_back(const T & t) 
      { 
         mParsers.push_back(HeaderKit::Empty);
         mParsers.back().pc=makeParser(t);
      }
            
      /**
         @brief Returns a copy of this ParserContainer, in reverse order.
         @todo !bwc! optimize this (we are copying each ParserContainer twice)
      */
      ParserContainer reverse() const
      {
         ParserContainer tmp(*this);
         std::reverse(tmp.mParsers.begin(), tmp.mParsers.end());
         return tmp;
      }

      typedef ParserContainerBase::Parsers Parsers;
      // .dlb. these can be partially hoisted as well
      class const_iterator;
      
      /**
         @brief An iterator class, derived from std::iterator (bidirectional)
      */
      class iterator : public std::iterator<std::bidirectional_iterator_tag, T>
      {
         public:
            iterator(typename Parsers::iterator i,ParserContainer* ref) : mIt(i),mRef(ref){}
            iterator() : mRef(0) {}
            iterator(const iterator& orig) : mIt(orig.mIt), mRef(orig.mRef) {}

            iterator operator++() {iterator it(++mIt,mRef); return it;}
            iterator operator++(int) {iterator it(mIt++,mRef); return it;}
            iterator operator--() {iterator it(--mIt,mRef); return it;}
            iterator operator--(int) {iterator it(mIt--,mRef); return it;}
            bool operator!=(const iterator& rhs) { return mIt != rhs.mIt; }
            bool operator==(const iterator& rhs) { return mIt == rhs.mIt; }
            bool operator!=(const const_iterator& rhs) { return mIt != rhs.mIt; }
            bool operator==(const const_iterator& rhs) { return mIt == rhs.mIt; }
            iterator& operator=(const iterator& rhs) 
            {
               mIt = rhs.mIt; 
               mRef = rhs.mRef;
               return *this;
            }
            T& operator*() {return ensureInitialized(*mIt,mRef);}
            T* operator->() {return &ensureInitialized(*mIt,mRef);}
         private:
            typename Parsers::iterator mIt;
            ParserContainer* mRef;
            friend class const_iterator;
            friend class ParserContainer;
      };

      /**
         @brief A const_iterator class, derived from std::iterator 
            (bidirectional)
      */
      class const_iterator : public std::iterator<std::bidirectional_iterator_tag, T>
      {
         public:
            const_iterator(Parsers::const_iterator i,const ParserContainer* ref) : mIt(i),mRef(ref){}
            const_iterator(const const_iterator& orig) : mIt(orig.mIt), mRef(orig.mRef) {}
            const_iterator(const iterator& orig) : mIt(orig.mIt), mRef(orig.mRef) {}
            const_iterator() : mRef(0) {}

            const_iterator operator++() {const_iterator it(++mIt,mRef); return it;}
            const_iterator operator++(int) {const_iterator it(mIt++,mRef); return it;}
            const_iterator operator--() {const_iterator it(--mIt,mRef); return it;}
            const_iterator operator--(int) {const_iterator it(mIt--,mRef); return it;}
            bool operator!=(const const_iterator& rhs) { return mIt != rhs.mIt; }
            bool operator==(const const_iterator& rhs) { return mIt == rhs.mIt; }
            bool operator!=(const iterator& rhs) { return mIt != rhs.mIt; }
            bool operator==(const iterator& rhs) { return mIt == rhs.mIt; }
            const_iterator& operator=(const const_iterator& rhs) 
            {
               mIt = rhs.mIt;
               mRef = rhs.mRef;
               return *this;
            }
            const_iterator& operator=(const iterator& rhs) 
            {
               mIt = rhs.mIt; 
               mRef = rhs.mRef;
               return *this;
            }
            const T& operator*() {return ensureInitialized(*mIt,mRef);}
            const T* operator->() {return &ensureInitialized(*mIt,mRef);}
         private:
            friend class iterator;
            typename Parsers::const_iterator mIt;
            const ParserContainer* mRef;
      };

      /**
         @brief Returns an iterator pointing to the first header field value.
      */
      iterator begin() { return iterator(mParsers.begin(),this); }

      /**
         @brief Returns an iterator pointing to the last header field value.
      */
      iterator end() { return iterator(mParsers.end(),this); }

      /**
         @brief Erases the header field value pointed to by i. Invalidates all
            existing iterators.
      */
      iterator erase(iterator i)
      {
         freeParser(*i.mIt);
         return iterator(mParsers.erase(i.mIt),this);
      }

      /**
         @brief Finds the first header field value that matches rhs.
      */
      bool find(const T& rhs) const
      {
         for (typename Parsers::const_iterator i = mParsers.begin();
              i != mParsers.end(); ++i)
         {
            // operator== defined by default, but often not usefully
            if (rhs.isEqual(ensureInitialized(*i,this)))
            {
               return true;
            }
         }

         return false;
      }

      /**
         @brief Triggers a parse of all contained header field values.
         @throw ParseException if any header field value is malformed.
      */
      virtual void parseAll()
      {
         for (typename Parsers::const_iterator i = mParsers.begin();
              i != mParsers.end(); ++i)
         {
            ensureInitialized(*i,this).checkParsed();
         }
      }

      /**
         @brief Returns a const_iterator pointing to the first header field 
            value.
      */
      const_iterator begin() const { return const_iterator(mParsers.begin(),this); }

      /**
         @brief Returns a const_iterator pointing to the first header field 
            value.
      */
      const_iterator end() const { return const_iterator(mParsers.end(),this); }

      /**
         @brief Clones this container, and all contained header field values.
      */
      virtual ParserContainerBase* clone() const
      {
         return new ParserContainer(*this);
      }

   private:
      friend class ParserContainer<T>::iterator;
      friend class ParserContainer<T>::const_iterator;

      /**
         @internal
      */
      static T& ensureInitialized(HeaderKit& kit, ParserContainer* ref)
      {
         if(!kit.pc)
         {
            if(ref)
            {
               PoolBase* pool(ref->mParsers.get_allocator().mPool);
               kit.pc=new (pool) T(kit.hfv, ref->mType, pool);
            }
            else
            {
               kit.pc=new T(kit.hfv, Headers::NONE);
            }
         }
         return *static_cast<T*>(kit.pc);
      }

      static const T& ensureInitialized(const HeaderKit& kit, 
                                 const ParserContainer* ref)
      {
         if(!kit.pc)
         {
            HeaderKit& nc_kit(const_cast<HeaderKit&>(kit));
            if(ref)
            {
               ParserContainer* nc_ref(const_cast<ParserContainer*>(ref));
               PoolBase* pool(nc_ref->mParsers.get_allocator().mPool);
               nc_kit.pc=new (pool) T(kit.hfv, ref->mType, pool);
            }
            else
            {
               nc_kit.pc=new T(kit.hfv, Headers::NONE);
            }
         }
         return *static_cast<T*>(kit.pc);
      }
};

template <class T>
EncodeStream&
insert(EncodeStream& s, const resip::ParserContainer<T>& c)
{
   s << "[";
   for (typename resip::ParserContainer <T>::const_iterator i = c.begin();
        i != c.end(); i++) 
   {
      if (i != c.begin()) 
      {
         s << ", ";
      }
      // recurse
      insert(s, *i);
   }
   s << "]";
   return s;
}
 
}

#endif

/* ====================================================================
 * The Vovida Software License, Version 1.0 
 * 
 * Copyright (c) 2000-2005
 * 
 * Redistribution and use in source and binary forms, with or without
 * modification, are permitted provided that the following conditions
 * are met:
 * 
 * 1. Redistributions of source code must retain the above copyright
 *    notice, this list of conditions and the following disclaimer.
 * 
 * 2. Redistributions in binary form must reproduce the above copyright
 *    notice, this list of conditions and the following disclaimer in
 *    the documentation and/or other materials provided with the
 *    distribution.
 * 
 * 3. The names "VOCAL", "Vovida Open Communication Application Library",
 *    and "Vovida Open Communication Application Library (VOCAL)" must
 *    not be used to endorse or promote products derived from this
 *    software without prior written permission. For written
 *    permission, please contact vocal@vovida.org.
 *
 * 4. Products derived from this software may not be called "VOCAL", nor
 *    may "VOCAL" appear in their name, without prior written
 *    permission of Vovida Networks, Inc.
 * 
 * THIS SOFTWARE IS PROVIDED "AS IS" AND ANY EXPRESSED OR IMPLIED
 * WARRANTIES, INCLUDING, BUT NOT LIMITED TO, THE IMPLIED WARRANTIES
 * OF MERCHANTABILITY, FITNESS FOR A PARTICULAR PURPOSE, TITLE AND
 * NON-INFRINGEMENT ARE DISCLAIMED.  IN NO EVENT SHALL VOVIDA
 * NETWORKS, INC. OR ITS CONTRIBUTORS BE LIABLE FOR ANY DIRECT DAMAGES
 * IN EXCESS OF $1,000, NOR FOR ANY INDIRECT, INCIDENTAL, SPECIAL,
 * EXEMPLARY, OR CONSEQUENTIAL DAMAGES (INCLUDING, BUT NOT LIMITED TO,
 * PROCUREMENT OF SUBSTITUTE GOODS OR SERVICES; LOSS OF USE, DATA, OR
 * PROFITS; OR BUSINESS INTERRUPTION) HOWEVER CAUSED AND ON ANY THEORY
 * OF LIABILITY, WHETHER IN CONTRACT, STRICT LIABILITY, OR TORT
 * (INCLUDING NEGLIGENCE OR OTHERWISE) ARISING IN ANY WAY OUT OF THE
 * USE OF THIS SOFTWARE, EVEN IF ADVISED OF THE POSSIBILITY OF SUCH
 * DAMAGE.
 * 
 * ====================================================================
 * 
 * This software consists of voluntary contributions made by Vovida
 * Networks, Inc. and many individuals on behalf of Vovida Networks,
 * Inc.  For more information on Vovida Networks, Inc., please see
 * <http://www.vovida.org/>.
 *
 */<|MERGE_RESOLUTION|>--- conflicted
+++ resolved
@@ -9,11 +9,7 @@
 
 namespace resip
 {
-<<<<<<< HEAD
-=======
 using std::ptrdiff_t;
-
->>>>>>> 91147254
 /**
    @brief Container class for ParserCategory, used by SipMessage to represent
       multi-valued headers (Contact, Via, etc).
