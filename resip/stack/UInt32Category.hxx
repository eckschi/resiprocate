--- conflicted
+++ resolved
@@ -54,15 +54,10 @@
 #undef defineParam
 
    private:
-<<<<<<< HEAD
-      mutable UInt32 mValue;
-      mutable Data mComment;
+      UInt32 mValue;
+      Data mComment;
 
       static ParameterTypes::Factory ParameterFactories[ParameterTypes::MAX_PARAMETER];
-=======
-      UInt32 mValue;
-      Data mComment;
->>>>>>> ad3f7b16
 };
  
 }
