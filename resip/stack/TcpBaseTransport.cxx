--- conflicted
+++ resolved
@@ -131,7 +131,7 @@
 void
 TcpBaseTransport::buildFdSet( FdSet& fdset)
 {
-   resip_assert( mPollGrp==NULL );
+   assert( mPollGrp==NULL );
    mConnectionManager.buildFdSet(fdset);
    if ( mFd!=INVALID_SOCKET )
    {
@@ -236,12 +236,12 @@
       }
    }
 
-   resip_assert(sock != INVALID_SOCKET);
+   assert(sock != INVALID_SOCKET);
 
    DebugLog (<<"Opening new connection to " << dest);
    char _sa[RESIP_MAX_SOCKADDR_SIZE];
    sockaddr *sa = reinterpret_cast<sockaddr*>(_sa);
-   resip_assert(RESIP_MAX_SOCKADDR_SIZE >= mTuple.length());
+   assert(RESIP_MAX_SOCKADDR_SIZE >= mTuple.length());
    mTuple.copySockaddrAnyPort(sa);
 #ifdef USE_NETNS
       NetNs::setNs(netNs());
@@ -294,14 +294,9 @@
 
    // This will add the connection to the manager
    Connection *conn = createConnection(dest, sock, false);
-<<<<<<< HEAD
-   resip_assert(conn);
-   conn->mRequestPostConnectSocketFuncCall = true;
-=======
    assert(conn);
    conn->mFirstWriteAfterConnectedPending = true;
 
->>>>>>> 202cae45
    return conn;
 }
 
@@ -354,7 +349,7 @@
             // NOTE: We fail this one but don't give up on others in queue
             return;
          }
-         resip_assert(conn->getSocket() != INVALID_SOCKET);
+         assert(conn->getSocket() != INVALID_SOCKET);
          data->destination.mFlowKey = conn->getSocket();
       }
 
@@ -398,7 +393,7 @@
 void
 TcpBaseTransport::process(FdSet& fdSet)
 {
-   resip_assert( mPollGrp==NULL );
+   assert( mPollGrp==NULL );
 
    processAllWriteRequests();
 
@@ -426,7 +421,7 @@
 void
 TcpBaseTransport::setRcvBufLen(int buflen)
 {
-   resip_assert(0);	// not implemented yet
+   assert(0);	// not implemented yet
    // need to store away the length and use when setting up new connections
 }
 
