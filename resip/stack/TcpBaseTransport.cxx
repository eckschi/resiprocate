--- conflicted
+++ resolved
@@ -294,14 +294,9 @@
 
    // This will add the connection to the manager
    Connection *conn = createConnection(dest, sock, false);
-<<<<<<< HEAD
    resip_assert(conn);
-   conn->mRequestPostConnectSocketFuncCall = true;
-=======
-   assert(conn);
    conn->mFirstWriteAfterConnectedPending = true;
 
->>>>>>> a13adf8a
    return conn;
 }
 
