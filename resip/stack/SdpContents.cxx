--- conflicted
+++ resolved
@@ -422,7 +422,7 @@
          pb.skipChar(Symbols::RPAREN[0]);
          break;
       default:
-         resip_assert(0);
+         assert(0);
    }
 }
 
@@ -1559,7 +1559,7 @@
    }
    if (!mSession)
    {
-      resip_assert(false);
+      assert(false);
       static list<Data> error;
       return error;
    }
@@ -1603,11 +1603,7 @@
 SdpContents::Session::Medium::codecs()
 {
 #if defined(WIN32) && defined(_MSC_VER) && (_MSC_VER < 1310)  // CJ TODO fix 
-<<<<<<< HEAD
-	resip_assert(0);
-=======
    assert(0);
->>>>>>> 202cae45
 #else 
    if (!mRtpMapDone)
    {
