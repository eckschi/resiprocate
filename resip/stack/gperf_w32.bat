@echo off
echo WARNING - use of this batch file is only recommended for advanced users.  
echo           It is used to automate the first step required in creating the 
echo           GPERF HASH files for resiprocate on windows.
echo.
echo Note - Ensure gperf.exe is present in the path or resip/stack directory  
echo        before continuing
echo.
pause
<<<<<<< HEAD
gperf -D -E -L C++ -t -k "*" --compare-strncmp --ignore-case -Z MethodHash MethodHash.gperf > MethodHash.cxx
gperf -D -E -L C++ -t -k "*" --compare-strncmp --ignore-case -Z HeaderHash HeaderHash.gperf > HeaderHash.cxx
gperf -D -E -L C++ -t -k "*" --compare-strncmp --ignore-case -Z ParameterHash ParameterHash.gperf > ParameterHash.cxx
echo Don't forget to manually add the tolower calls - see gperfNotes.txt and Makefile
=======
gperf -C -D -E -L C++ -t -k "*" --compare-strncmp -Z MethodHash MethodHash.gperf > MethodHash.cxx
gperf -C -D -E -L C++ -t -k "*" --compare-strncmp --ignore-case -Z HeaderHash HeaderHash.gperf > HeaderHash.cxx
gperf -C -D -E -L C++ -t -k "*" --compare-strncmp --ignore-case -Z ParameterHash ParameterHash.gperf > ParameterHash.cxx
echo MethodHash.cxx, HeaderHash.cxx and ParameterHash.cxx have been created using gperf.
>>>>>>> 423d6ef1
pause
<|MERGE_RESOLUTION|>--- conflicted
+++ resolved
@@ -1,21 +1,14 @@
-@echo off
-echo WARNING - use of this batch file is only recommended for advanced users.  
-echo           It is used to automate the first step required in creating the 
-echo           GPERF HASH files for resiprocate on windows.
-echo.
-echo Note - Ensure gperf.exe is present in the path or resip/stack directory  
-echo        before continuing
-echo.
-pause
-<<<<<<< HEAD
+@echo off
+echo WARNING - use of this batch file is only recommended for advanced users.  
+echo           It is used to automate the first step required in creating the 
+echo           GPERF HASH files for resiprocate on windows.
+echo.
+echo Note - Ensure gperf.exe is present in the path or resip/stack directory  
+echo        before continuing
+echo.
+pause
 gperf -D -E -L C++ -t -k "*" --compare-strncmp --ignore-case -Z MethodHash MethodHash.gperf > MethodHash.cxx
 gperf -D -E -L C++ -t -k "*" --compare-strncmp --ignore-case -Z HeaderHash HeaderHash.gperf > HeaderHash.cxx
 gperf -D -E -L C++ -t -k "*" --compare-strncmp --ignore-case -Z ParameterHash ParameterHash.gperf > ParameterHash.cxx
-echo Don't forget to manually add the tolower calls - see gperfNotes.txt and Makefile
-=======
-gperf -C -D -E -L C++ -t -k "*" --compare-strncmp -Z MethodHash MethodHash.gperf > MethodHash.cxx
-gperf -C -D -E -L C++ -t -k "*" --compare-strncmp --ignore-case -Z HeaderHash HeaderHash.gperf > HeaderHash.cxx
-gperf -C -D -E -L C++ -t -k "*" --compare-strncmp --ignore-case -Z ParameterHash ParameterHash.gperf > ParameterHash.cxx
-echo MethodHash.cxx, HeaderHash.cxx and ParameterHash.cxx have been created using gperf.
->>>>>>> 423d6ef1
-pause
+echo Don't forget to manually add the tolower calls - see gperfNotes.txt and Makefile
+pause