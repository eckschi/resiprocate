--- conflicted
+++ resolved
@@ -872,14 +872,8 @@
 
    typedef std::map<ParticipantHandle, Participant *> ParticipantMap;
    ParticipantMap mParticipants;
-<<<<<<< HEAD
-   mutable resip::Mutex mParticipantHandleMutex;
-   ParticipantHandle mCurrentParticipantHandle;
-=======
    mutable resip::RWMutex mParticipantHandlesMutex;
    std::atomic<ParticipantHandle> mCurrentParticipantHandle;
-   Participant* getParticipant(ParticipantHandle partHandle);
->>>>>>> b42b1075
    std::map<ParticipantType, std::set<ParticipantHandle>> mParticipantHandlesByType;
 
    MediaResourceCache mMediaResourceCache;
