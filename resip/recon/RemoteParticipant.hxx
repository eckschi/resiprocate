#if !defined(RemoteParticipant_hxx)
#define RemoteParticipant_hxx

#include <map>

#include "ConversationManager.hxx"
#include "Participant.hxx"
#include "IMParticipantBase.hxx"
#include "RemoteParticipantDialogSet.hxx"

#include <resip/stack/MediaControlContents.hxx>
#include <resip/stack/TrickleIceContents.hxx>

#include <resip/dum/AppDialogSet.hxx>
#include <resip/dum/AppDialog.hxx>
#include <resip/dum/InviteSessionHandler.hxx>
#include <resip/dum/DialogSetHandler.hxx>
#include <resip/dum/SubscriptionHandler.hxx>

#include <memory>

namespace resip
{
class DialogUsageManager;
class SipMessage;
}

namespace recon
{

/**
  This class represent a remote participant.  A remote participant is a 
  participant with a network connection to a remote entity.  This
  implementation is for a SIP / RTP connections.

  Author: Scott Godin (sgodin AT SipSpectrum DOT com)
*/

class RemoteParticipant : public virtual Participant, public resip::AppDialog, public IMParticipantBase
{
public:
   // UAC
   RemoteParticipant(ParticipantHandle partHandle,
                     ConversationManager& conversationManager, 
                     resip::DialogUsageManager& dum,
                     RemoteParticipantDialogSet& remoteParticipantDialogSet);

   // UAS or forked leg
   RemoteParticipant(ConversationManager& conversationManager,
                     resip::DialogUsageManager& dum,
                     RemoteParticipantDialogSet& remoteParticipantDialogSet);

   virtual ~RemoteParticipant();

   virtual resip::InviteSessionHandle& getInviteSessionHandle() { return mInviteSessionHandle; }
<<<<<<< HEAD

   typedef std::function<void(bool sdpOk, std::unique_ptr<resip::SdpContents> sdp)>
   ContinuationSdpReady;
   virtual void buildSdpOffer(bool holdSdp, ContinuationSdpReady c) = 0;

=======
   virtual void buildSdpOffer(bool holdSdp, resip::SdpContents& offer, bool preferExistingSdp = false) = 0;
>>>>>>> 4905b092
   virtual bool isHolding() { return mLocalHold; }
   virtual bool isRemoteHold() { return mRemoteHold; }

   virtual void initiateRemoteCall(const resip::NameAddr& destination);
   virtual void initiateRemoteCall(const resip::NameAddr& destination, const std::shared_ptr<ConversationProfile>& callingProfile, const std::multimap<resip::Data,resip::Data>& extraHeaders);
   virtual void destroyParticipant();
   virtual void addToConversation(Conversation *conversation, unsigned int inputGain = 100, unsigned int outputGain = 100);
   virtual void removeFromConversation(Conversation *conversation);
   virtual void accept();
   virtual void alert(bool earlyFlag);
   virtual void reject(unsigned int rejectCode);
   virtual void redirect(resip::NameAddr& destination, unsigned int redirectCode = 302, ConversationManager::RedirectSuccessCondition successCondition = ConversationManager::RedirectSuccessOnConnected);
   virtual void redirectToParticipant(resip::InviteSessionHandle& destParticipantInviteSessionHandle, ConversationManager::RedirectSuccessCondition successCondition = ConversationManager::RedirectSuccessOnConnected);
   virtual void info(const resip::Contents& contents);
   virtual void checkHoldCondition();
   virtual void setLocalHold(bool hold);
   virtual void sendInstantMessage(std::unique_ptr<resip::Contents> contents) override;

   virtual void setPendingOODReferInfo(resip::ServerOutOfDialogReqHandle ood, const resip::SipMessage& referMsg); // OOD-Refer (no Sub)
   virtual void setPendingOODReferInfo(resip::ServerSubscriptionHandle ss, const resip::SipMessage& referMsg); // OOD-Refer (with Sub)
   virtual void acceptPendingOODRefer();
   virtual void rejectPendingOODRefer(unsigned int statusCode);
   virtual void redirectPendingOODRefer(resip::NameAddr& destination);
   virtual void processReferNotify(resip::ClientSubscriptionHandle h, const resip::SipMessage& notify);

   virtual bool onMediaControlEvent(resip::MediaControlContents::MediaControl& mediaControl);
   virtual bool onTrickleIce(resip::TrickleIceContents& trickleIce);

   // Called by RemoteParticipantDialogSet when Related Conversations should be destroyed
   virtual void destroyConversations();
   virtual void notifyTerminating();
   virtual void adjustRTPStreams(bool sendingOffer=false) = 0;

   // Invite Session Handler /////////////////////////////////////////////////////
   virtual void onNewSession(resip::ClientInviteSessionHandle h, resip::InviteSession::OfferAnswerType oat, const resip::SipMessage& msg);
   virtual void onNewSession(resip::ServerInviteSessionHandle h, resip::InviteSession::OfferAnswerType oat, const resip::SipMessage& msg);
   virtual void onFailure(resip::ClientInviteSessionHandle h, const resip::SipMessage& msg);
   virtual void onEarlyMedia(resip::ClientInviteSessionHandle, const resip::SipMessage&, const resip::SdpContents&);
   virtual void onProvisional(resip::ClientInviteSessionHandle, const resip::SipMessage& msg);
   virtual void onConnected(resip::ClientInviteSessionHandle h, const resip::SipMessage& msg);
   virtual void onConnected(resip::InviteSessionHandle, const resip::SipMessage& msg);
   virtual void onConnectedConfirmed(resip::InviteSessionHandle, const resip::SipMessage &msg);
   virtual void onStaleCallTimeout(resip::ClientInviteSessionHandle);
   virtual void onTerminated(resip::InviteSessionHandle h, resip::InviteSessionHandler::TerminatedReason reason, const resip::SipMessage* msg);
   virtual void onRedirected(resip::ClientInviteSessionHandle, const resip::SipMessage& msg);
   virtual void onAnswer(resip::InviteSessionHandle, const resip::SipMessage& msg, const resip::SdpContents&);
   virtual void onOffer(resip::InviteSessionHandle handle, const resip::SipMessage& msg, const resip::SdpContents& offer);
   virtual void onOfferRequired(resip::InviteSessionHandle, const resip::SipMessage& msg);
   virtual void onOfferRejected(resip::InviteSessionHandle, const resip::SipMessage* msg);
   virtual void onOfferRequestRejected(resip::InviteSessionHandle, const resip::SipMessage& msg);
   virtual void onRemoteSdpChanged(resip::InviteSessionHandle, const resip::SipMessage& msg, const resip::SdpContents& sdp);
   virtual void onInfo(resip::InviteSessionHandle, const resip::SipMessage& msg);
   virtual void onInfoSuccess(resip::InviteSessionHandle, const resip::SipMessage& msg);
   virtual void onInfoFailure(resip::InviteSessionHandle, const resip::SipMessage& msg);
   virtual void onRefer(resip::InviteSessionHandle, resip::ServerSubscriptionHandle, const resip::SipMessage& msg);
   virtual void onReferAccepted(resip::InviteSessionHandle, resip::ClientSubscriptionHandle, const resip::SipMessage& msg);
   virtual void onReferRejected(resip::InviteSessionHandle, const resip::SipMessage& msg);
   virtual void doReferNoSub(const resip::SipMessage& msg);
   virtual void onReferNoSub(resip::InviteSessionHandle, const resip::SipMessage& msg);
   virtual void onMessage(resip::InviteSessionHandle, const resip::SipMessage& msg);
   virtual void onMessageSuccess(resip::InviteSessionHandle, const resip::SipMessage& msg);
   virtual void onMessageFailure(resip::InviteSessionHandle, const resip::SipMessage& msg);
   virtual void onForkDestroyed(resip::ClientInviteSessionHandle);

   // ClientSubscriptionHandler ///////////////////////////////////////////////////
   virtual void onUpdatePending(resip::ClientSubscriptionHandle h, const resip::SipMessage& notify, bool outOfOrder);
   virtual void onUpdateActive(resip::ClientSubscriptionHandle h, const resip::SipMessage& notify, bool outOfOrder);
   virtual void onUpdateExtension(resip::ClientSubscriptionHandle, const resip::SipMessage& notify, bool outOfOrder);
   virtual void onTerminated(resip::ClientSubscriptionHandle h, const resip::SipMessage* notify);
   virtual void onNewSubscription(resip::ClientSubscriptionHandle h, const resip::SipMessage& notify);
   virtual int onRequestRetry(resip::ClientSubscriptionHandle h, int retryMinimum, const resip::SipMessage& notify);

   virtual void requestKeyframeFromPeer();

protected:
   void setRemoteHold(bool remoteHold);
   void setProposedSdp(const resip::SdpContents& sdp);
   void setLocalSdp(const resip::SdpContents& sdp);
   std::shared_ptr<resip::SdpContents> getLocalSdp() { return mLocalSdp; };
   void setRemoteSdp(const resip::SdpContents& sdp, bool answer=false);
   std::shared_ptr<resip::SdpContents> getRemoteSdp() { return mRemoteSdp; };

   virtual bool mediaStackPortAvailable() = 0;

   RemoteParticipantDialogSet& getDialogSet() { return mDialogSet; };

   virtual void notifyIncomingParticipant(const resip::SipMessage& msg, bool autoAnswer, ConversationProfile& conversationProfile);
   virtual void hold();
   virtual void unhold();

   bool isTrickleIce() { return mTrickleIce; };
   virtual void enableTrickleIce();

private:       
<<<<<<< HEAD
   void provideOffer(bool postOfferAccept);
   void provideAnswer(const resip::SdpContents& offer, bool postAnswerAccept, bool postAnswerAlert);
   virtual void buildSdpAnswer(const resip::SdpContents& offer, ContinuationSdpReady c) = 0;
=======
   void provideOffer(bool postOfferAccept, bool preferExistingSdp = false);
   bool provideAnswer(const resip::SdpContents& offer, bool postAnswerAccept, bool postAnswerAlert);
   virtual bool buildSdpAnswer(const resip::SdpContents& offer, resip::SdpContents& answer) = 0;
>>>>>>> 4905b092
   virtual void replaceWithParticipant(Participant* replacingParticipant);

   resip::DialogUsageManager &mDum;
   resip::InviteSessionHandle mInviteSessionHandle;
   resip::ClientSubscriptionHandle mReferSubscriptionHandle;
   RemoteParticipantDialogSet& mDialogSet;
   resip::DialogId mDialogId;

   friend class RemoteParticipantDialogSet;
   typedef enum
   {
      Connecting=1, 
      Accepted,
      Connected,
      Redirecting,
      Holding,
      Unholding,
      Replacing,
      PendingOODRefer,
      Terminating
   } State;
   State getState() { return mState; };
   State mState;
   bool mOfferRequired;
   bool mLocalHold;
   bool mRemoteHold;
   void stateTransition(State state);
   bool mTrickleIce;

   resip::AppDialogHandle mReferringAppDialog; 

   resip::SipMessage mPendingOODReferMsg;
   resip::ServerOutOfDialogReqHandle mPendingOODReferNoSubHandle;
   resip::ServerSubscriptionHandle mPendingOODReferSubHandle;
   ConversationManager::RedirectSuccessCondition mRedirectSuccessCondition;
   
   typedef enum
   {
      None = 0,
      Hold,
      Unhold,
      Redirect,
      RedirectTo
   } PendingRequestType;
   class PendingRequest
   {
   public:
      PendingRequest() : mType(None) {}
      PendingRequestType mType;
      resip::NameAddr mDestination;
      resip::InviteSessionHandle mDestInviteSessionHandle;
      unsigned int mRedirectCode;
      ConversationManager::RedirectSuccessCondition mRedirectSuccessCondition;
   };
   PendingRequest mPendingRequest;
   std::unique_ptr<resip::SdpContents> mPendingOffer;

   std::shared_ptr<resip::SdpContents> mLocalSdp;
   std::shared_ptr<resip::SdpContents> mRemoteSdp;
};

}

#endif


/* ====================================================================

 Copyright (c) 2021-2022, SIP Spectrum, Inc. www.sipspectrum.com
 Copyright (c) 2021, Daniel Pocock https://danielpocock.com
 Copyright (c) 2007-2008, Plantronics, Inc.
 All rights reserved.

 Redistribution and use in source and binary forms, with or without
 modification, are permitted provided that the following conditions are 
 met:

 1. Redistributions of source code must retain the above copyright 
    notice, this list of conditions and the following disclaimer. 

 2. Redistributions in binary form must reproduce the above copyright
    notice, this list of conditions and the following disclaimer in the
    documentation and/or other materials provided with the distribution. 

 3. Neither the name of Plantronics nor the names of its contributors 
    may be used to endorse or promote products derived from this 
    software without specific prior written permission. 

 THIS SOFTWARE IS PROVIDED BY THE COPYRIGHT HOLDERS AND CONTRIBUTORS 
 "AS IS" AND ANY EXPRESS OR IMPLIED WARRANTIES, INCLUDING, BUT NOT 
 LIMITED TO, THE IMPLIED WARRANTIES OF MERCHANTABILITY AND FITNESS FOR 
 A PARTICULAR PURPOSE ARE DISCLAIMED. IN NO EVENT SHALL THE COPYRIGHT 
 OWNER OR CONTRIBUTORS BE LIABLE FOR ANY DIRECT, INDIRECT, INCIDENTAL, 
 SPECIAL, EXEMPLARY, OR CONSEQUENTIAL DAMAGES (INCLUDING, BUT NOT 
 LIMITED TO, PROCUREMENT OF SUBSTITUTE GOODS OR SERVICES; LOSS OF USE, 
 DATA, OR PROFITS; OR BUSINESS INTERRUPTION) HOWEVER CAUSED AND ON ANY 
 THEORY OF LIABILITY, WHETHER IN CONTRACT, STRICT LIABILITY, OR TORT 
 (INCLUDING NEGLIGENCE OR OTHERWISE) ARISING IN ANY WAY OUT OF THE USE 
 OF THIS SOFTWARE, EVEN IF ADVISED OF THE POSSIBILITY OF SUCH DAMAGE.

 ==================================================================== */<|MERGE_RESOLUTION|>--- conflicted
+++ resolved
@@ -53,15 +53,11 @@
    virtual ~RemoteParticipant();
 
    virtual resip::InviteSessionHandle& getInviteSessionHandle() { return mInviteSessionHandle; }
-<<<<<<< HEAD
 
    typedef std::function<void(bool sdpOk, std::unique_ptr<resip::SdpContents> sdp)>
    ContinuationSdpReady;
-   virtual void buildSdpOffer(bool holdSdp, ContinuationSdpReady c) = 0;
-
-=======
-   virtual void buildSdpOffer(bool holdSdp, resip::SdpContents& offer, bool preferExistingSdp = false) = 0;
->>>>>>> 4905b092
+   virtual void buildSdpOffer(bool holdSdp, ContinuationSdpReady c, bool preferExistingSdp = false) = 0;
+
    virtual bool isHolding() { return mLocalHold; }
    virtual bool isRemoteHold() { return mRemoteHold; }
 
@@ -156,15 +152,9 @@
    virtual void enableTrickleIce();
 
 private:       
-<<<<<<< HEAD
-   void provideOffer(bool postOfferAccept);
+   void provideOffer(bool postOfferAccept, bool preferExistingSdp = false);
    void provideAnswer(const resip::SdpContents& offer, bool postAnswerAccept, bool postAnswerAlert);
    virtual void buildSdpAnswer(const resip::SdpContents& offer, ContinuationSdpReady c) = 0;
-=======
-   void provideOffer(bool postOfferAccept, bool preferExistingSdp = false);
-   bool provideAnswer(const resip::SdpContents& offer, bool postAnswerAccept, bool postAnswerAlert);
-   virtual bool buildSdpAnswer(const resip::SdpContents& offer, resip::SdpContents& answer) = 0;
->>>>>>> 4905b092
    virtual void replaceWithParticipant(Participant* replacingParticipant);
 
    resip::DialogUsageManager &mDum;
