--- conflicted
+++ resolved
@@ -158,12 +158,8 @@
 Participant::applyBridgeMixWeights(Conversation* removedConversation)
 {
    BridgeMixer* mixer=0;
-<<<<<<< HEAD
    return; // FIXME Kurento
-   if(!mConversationManager.supportsMultipleMediaInterfaces())
-=======
    if(!mConversationManager.getMediaStackAdapter().supportsMultipleMediaInterfaces())
->>>>>>> e8a3dc5e
    {
       resip_assert(mConversationManager.getBridgeMixer() != 0);
       mixer = mConversationManager.getBridgeMixer().get();
