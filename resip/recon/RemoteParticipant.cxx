--- conflicted
+++ resolved
@@ -112,32 +112,8 @@
 void
 RemoteParticipant::initiateRemoteCall(const NameAddr& destination, const std::shared_ptr<ConversationProfile>& callingProfile, const std::multimap<resip::Data,resip::Data>& extraHeaders)
 {
-<<<<<<< HEAD
    buildSdpOffer(mLocalHold, [this, destination, callingProfile, extraHeaders](bool success, std::unique_ptr<SdpContents> _offer){
       if(!success)
-=======
-   SdpContents offer;
-   auto profile = callingProfile;
-   if (!profile)
-   {
-      DebugLog(<<"initiateRemoteCall: no callingProfile supplied, calling mDialogSet.getConversationProfile()");
-      profile = mDialogSet.getConversationProfile();
-      assert(profile);
-   }
-   buildSdpOffer(mLocalHold, offer);
-   auto invitemsg = mDum.makeInviteSession(
-      destination, 
-      std::move(profile),
-      &offer, 
-      &mDialogSet);
-
-   std::multimap<resip::Data,resip::Data>::const_iterator it = extraHeaders.begin();
-   for (; it != extraHeaders.end(); it++)
-   {
-      resip::Data headerName(it->first);
-      resip::Data value(it->second);
-      try
->>>>>>> 433fa610
       {
          // FIXME
          ErrLog(<<"something went wrong");
@@ -147,8 +123,9 @@
       auto profile = callingProfile;
       if (!profile)
       {
-         DebugLog(<<"initiateRemoteCall: no callingProfile supplied, calling getDefaultOutgoingConversationProfile");
-         profile = mConversationManager.getUserAgent()->getDefaultOutgoingConversationProfile();
+         DebugLog(<<"initiateRemoteCall: no callingProfile supplied, calling mDialogSet.getConversationProfile()");
+         profile = mDialogSet.getConversationProfile();
+         resip_assert(profile);
       }
       auto invitemsg = mDum.makeInviteSession(
                destination,
