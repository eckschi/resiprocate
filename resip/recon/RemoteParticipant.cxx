--- conflicted
+++ resolved
@@ -111,7 +111,6 @@
    buildSdpOffer(mLocalHold, [this, destination, callingProfile, extraHeaders](bool success, std::unique_ptr<SdpContents> _offer){
       if(!success)
       {
-<<<<<<< HEAD
          // FIXME
          ErrLog(<<"something went wrong");
          return;
@@ -135,27 +134,6 @@
          resip::Data headerName(it->first);
          resip::Data value(it->second);
          try
-=======
-         if (resip::isEqualNoCase(headerName, "Replaces"))
-         {
-            HeaderFieldValue hfv(value.data(), value.size());
-            CallId callid(hfv, Headers::UNKNOWN);
-            invitemsg->header(h_Replaces) = callid;
-         }
-         else if (resip::isEqualNoCase(headerName, "Remote-Party-ID"))
-         {
-            invitemsg->header(h_RemotePartyIds).push_back(NameAddr(value));
-         }
-         else if (resip::isEqualNoCase(headerName, "Privacy"))
-         {
-            invitemsg->header(h_Privacies).push_back(PrivacyCategory(value));
-         }
-         else if (resip::isEqualNoCase(headerName, "P-Asserted-Identity"))
-         {
-            invitemsg->header(h_PAssertedIdentities).push_back(NameAddr(value));
-         }
-         else
->>>>>>> 3143d561
          {
             if (resip::isEqualNoCase(headerName, "Replaces"))
             {
@@ -166,6 +144,14 @@
             else if (resip::isEqualNoCase(headerName, "Remote-Party-ID"))
             {
                invitemsg->header(h_RemotePartyIds).push_back(NameAddr(value));
+            }
+            else if (resip::isEqualNoCase(headerName, "Privacy"))
+            {
+               invitemsg->header(h_Privacies).push_back(PrivacyCategory(value));
+            }
+            else if (resip::isEqualNoCase(headerName, "P-Asserted-Identity"))
+            {
+               invitemsg->header(h_PAssertedIdentities).push_back(NameAddr(value));
             }
             else
             {
