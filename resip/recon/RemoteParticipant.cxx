--- conflicted
+++ resolved
@@ -52,21 +52,6 @@
 RemoteParticipant::RemoteParticipant(ParticipantHandle partHandle,
                                      ConversationManager& conversationManager, 
                                      DialogUsageManager& dum,
-<<<<<<< HEAD
-                                     RemoteParticipantDialogSet& remoteParticipantDialogSet)
-: Participant(partHandle, conversationManager),
-  AppDialog(dum),
-  mDum(dum),
-  mDialogSet(remoteParticipantDialogSet),
-  mDialogId(Data::Empty, Data::Empty, Data::Empty),
-  mState(Connecting),
-  mOfferRequired(false),
-  mLocalHold(false),  // FIXME Kurento
-  mRemoteHold(false),
-  mRedirectSuccessCondition(ConversationManager::RedirectSuccessOnConnected),
-  mLocalSdp(0),
-  mRemoteSdp(0)
-=======
                                      RemoteParticipantDialogSet& remoteParticipantDialogSet) :
    IMParticipantBase(true /* prependSenderInfoToIMs? */),
    Participant(partHandle, conversationManager),
@@ -76,12 +61,11 @@
    mDialogId(Data::Empty, Data::Empty, Data::Empty),
    mState(Connecting),
    mOfferRequired(false),
-   mLocalHold(true),
+   mLocalHold(false),  // FIXME Kurento
    mRemoteHold(false),
    mRedirectSuccessCondition(ConversationManager::RedirectSuccessOnConnected),
    mLocalSdp(0),
    mRemoteSdp(0)
->>>>>>> 4dcddad0
 {
    InfoLog(<< "RemoteParticipant created (UAC), handle=" << mHandle);
 }
@@ -89,21 +73,6 @@
 // UAS / Inbound - or forked leg
 RemoteParticipant::RemoteParticipant(ConversationManager& conversationManager, 
                                      DialogUsageManager& dum, 
-<<<<<<< HEAD
-                                     RemoteParticipantDialogSet& remoteParticipantDialogSet)
-: Participant(conversationManager),
-  AppDialog(dum),
-  mDum(dum),
-  mDialogSet(remoteParticipantDialogSet),
-  mDialogId(Data::Empty, Data::Empty, Data::Empty),
-  mState(Connecting),
-  mOfferRequired(false),
-  mLocalHold(false),  // FIXME Kurento
-  mRemoteHold(false),
-  mRedirectSuccessCondition(ConversationManager::RedirectSuccessOnConnected),
-  mLocalSdp(0),
-  mRemoteSdp(0)
-=======
                                      RemoteParticipantDialogSet& remoteParticipantDialogSet) :
    IMParticipantBase(false /* prependSenderInfoToIMs? */),
    Participant(conversationManager),
@@ -113,12 +82,11 @@
    mDialogId(Data::Empty, Data::Empty, Data::Empty),
    mState(Connecting),
    mOfferRequired(false),
-   mLocalHold(true),
+   mLocalHold(false),  // FIXME Kurento
    mRemoteHold(false),
    mRedirectSuccessCondition(ConversationManager::RedirectSuccessOnConnected),
    mLocalSdp(0),
    mRemoteSdp(0)
->>>>>>> 4dcddad0
 {
    InfoLog(<< "RemoteParticipant created (UAS or forked leg), handle=" << mHandle);
 }
