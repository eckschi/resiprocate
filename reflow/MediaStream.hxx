#if !defined(MediaStream_hxx)
#define MediaStream_hxx

#ifdef HAVE_CONFIG_H
#include "config.h"
#endif

// !slg! At least for builds in Visual Studio on windows this include needs to be above ASIO and boost includes since inlined shared_from_this has 
// a different linkage signature if included after - haven't investigated the full details as to exactly why this happens
#include <memory>

namespace asio
{
   class io_context;
   typedef io_context io_service;
#ifdef USE_SSL
<<<<<<< HEAD
#include <asio/ssl.hpp>
#endif
#ifdef WIN32
#include <srtp.h>
#else
#include <srtp2/srtp.h>
=======
   namespace ssl
   {
      class context;
   }
>>>>>>> 10ef0bfc
#endif
}

#include "Srtp2Helper.hxx"

#include "dtls_wrapper/DtlsFactory.hxx"
#include "FlowContext.hxx"
#include "Flow.hxx"
#include "RTCPEventLoggingHandler.hxx"
#include "rutil/MediaConstants.hxx"

using namespace reTurn;

namespace flowmanager
{

/**
  This class represents a media stream, that consists of a series of componenets 
  or flows.  For media streams based on RTP, there are two components per media 
  stream - one for RTP, and one for RTCP.

  Author: Scott Godin (sgodin AT SipSpectrum DOT com)
*/
class MediaStreamHandler
{
public:
   MediaStreamHandler() {}
   virtual ~MediaStreamHandler() {}

   virtual void onMediaStreamReady(const StunTuple& rtpTuple, const StunTuple& rtcpTuple) = 0;
   virtual void onMediaStreamError(unsigned int errorCode) = 0;
};

#define RTP_COMPONENT_ID   1
#define RTCP_COMPONENT_ID  2

class MediaStream
{
public:
   enum NatTraversalMode
   {
      NoNatTraversal,
      StunBindDiscovery,
      TurnAllocation
   };

   MediaStream(asio::io_service& ioService,
               asio::ssl::context& sslContext,
               MediaStreamHandler& mediaStreamHandler,
               const StunTuple& localRtpBinding, 
               const StunTuple& localRtcpBinding,   // pass in transport type = None to disable RTCP
               dtls::DtlsFactory* dtlsFactory = 0,
               NatTraversalMode natTraversalMode = NoNatTraversal,
               const char* natTraversalServerHostname = 0, 
               unsigned short natTraversalServerPort = 0, 
               const char* stunUsername = 0,
               const char* stunPassword = 0,
               bool forceCOMedia = false,
               std::shared_ptr<RTCPEventLoggingHandler> rtcpEventLoggingHandler = nullptr,
               std::shared_ptr<FlowContext> context = nullptr);
   virtual ~MediaStream();

   Flow* getRtpFlow() { return mRtpFlow; }
   Flow* getRtcpFlow() { return mRtcpFlow; }

   // SRTP methods - should be called before sending or receiving on RTP or RTCP flows
   bool createOutboundSRTPSession(resip::MediaConstants::SrtpCryptoSuite cryptoSuite, const char* key, unsigned int keyLen);
   bool createInboundSRTPSession(resip::MediaConstants::SrtpCryptoSuite cryptoSuite, const char* key, unsigned int keyLen);

protected:
   friend class Flow;

   // SRTP members
   dtls::DtlsFactory* mDtlsFactory;
   volatile bool mSRTPSessionInCreated;
   volatile bool mSRTPSessionOutCreated;
   resip::Mutex mMutex;
   resip::MediaConstants::SrtpCryptoSuite mCryptoSuiteIn;
   resip::MediaConstants::SrtpCryptoSuite mCryptoSuiteOut;
   uint8_t mSRTPMasterKeyIn[SRTP_MASTER_KEY_LEN];
   uint8_t mSRTPMasterKeyOut[SRTP_MASTER_KEY_LEN];
   srtp_policy_t mSRTPPolicyIn;
   srtp_policy_t mSRTPPolicyOut;
   srtp_t mSRTPSessionIn;
   srtp_t mSRTPSessionOut;

   srtp_err_status_t srtpProtect(void* data, int* size, bool rtcp);
   srtp_err_status_t srtpUnprotect(void* data, int* size, bool rtcp);
  
   // Nat Traversal Members
   NatTraversalMode mNatTraversalMode;
   resip::Data mNatTraversalServerHostname;
   unsigned short mNatTraversalServerPort;
   resip::Data mStunUsername;
   resip::Data mStunPassword;
   bool mForceCOMedia;

private:
   // Note: these member variables are set at creation time and never changed, thus
   //       they do not require mutex protection
   MediaStreamHandler& mMediaStreamHandler;
   bool mRtcpEnabled;

   Flow* mRtpFlow;
   Flow* mRtcpFlow;

   virtual void onFlowReady(unsigned int componentId);
   virtual void onFlowError(unsigned int componentId, unsigned int errorCode);
};

}

#endif


/* ====================================================================

 Copyright (c) 2007-2008, Plantronics, Inc.
 Copyright (c) 2008-2018, SIP Spectrum, Inc.
 All rights reserved.

 Redistribution and use in source and binary forms, with or without
 modification, are permitted provided that the following conditions are 
 met:

 1. Redistributions of source code must retain the above copyright 
    notice, this list of conditions and the following disclaimer. 

 2. Redistributions in binary form must reproduce the above copyright
    notice, this list of conditions and the following disclaimer in the
    documentation and/or other materials provided with the distribution. 

 3. Neither the name of Plantronics nor the names of its contributors 
    may be used to endorse or promote products derived from this 
    software without specific prior written permission. 

 THIS SOFTWARE IS PROVIDED BY THE COPYRIGHT HOLDERS AND CONTRIBUTORS 
 "AS IS" AND ANY EXPRESS OR IMPLIED WARRANTIES, INCLUDING, BUT NOT 
 LIMITED TO, THE IMPLIED WARRANTIES OF MERCHANTABILITY AND FITNESS FOR 
 A PARTICULAR PURPOSE ARE DISCLAIMED. IN NO EVENT SHALL THE COPYRIGHT 
 OWNER OR CONTRIBUTORS BE LIABLE FOR ANY DIRECT, INDIRECT, INCIDENTAL, 
 SPECIAL, EXEMPLARY, OR CONSEQUENTIAL DAMAGES (INCLUDING, BUT NOT 
 LIMITED TO, PROCUREMENT OF SUBSTITUTE GOODS OR SERVICES; LOSS OF USE, 
 DATA, OR PROFITS; OR BUSINESS INTERRUPTION) HOWEVER CAUSED AND ON ANY 
 THEORY OF LIABILITY, WHETHER IN CONTRACT, STRICT LIABILITY, OR TORT 
 (INCLUDING NEGLIGENCE OR OTHERWISE) ARISING IN ANY WAY OUT OF THE USE 
 OF THIS SOFTWARE, EVEN IF ADVISED OF THE POSSIBILITY OF SUCH DAMAGE.

 ==================================================================== */<|MERGE_RESOLUTION|>--- conflicted
+++ resolved
@@ -14,19 +14,10 @@
    class io_context;
    typedef io_context io_service;
 #ifdef USE_SSL
-<<<<<<< HEAD
-#include <asio/ssl.hpp>
-#endif
-#ifdef WIN32
-#include <srtp.h>
-#else
-#include <srtp2/srtp.h>
-=======
    namespace ssl
    {
       class context;
    }
->>>>>>> 10ef0bfc
 #endif
 }
 
