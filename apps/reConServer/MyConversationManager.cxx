<<<<<<< HEAD
=======

>>>>>>> 064c82c5
#ifdef HAVE_CONFIG_H
#include "config.h"
#endif

#include <rutil/Log.hxx>

#include "MyConversationManager.hxx"

#include <rutil/Logger.hxx>
#include <AppSubsystem.hxx>

// Test Prompts for cache testing
#include "playback_prompt.h"
#include "record_prompt.h"

#define RESIPROCATE_SUBSYSTEM AppSubsystem::RECONSERVER

using namespace resip;
using namespace recon;
using namespace reconserver;

#ifdef USE_KURENTO
// FIXME: see comments in MyConversationManager.hxx
MyConversationManager::MyConversationManager(const Uri& kurentoUri, bool autoAnswerEnabled)
      : KurentoConversationManager(kurentoUri),
#else
MyConversationManager::MyConversationManager(bool localAudioEnabled, recon::SipXConversationManager::MediaInterfaceMode mediaInterfaceMode, int defaultSampleRate, int maxSampleRate, bool autoAnswerEnabled)
      : SipXConversationManager(localAudioEnabled, mediaInterfaceMode, defaultSampleRate, maxSampleRate, false),
#endif
        mAutoAnswerEnabled(autoAnswerEnabled)
{ 
}

void
MyConversationManager::startup()
{      
   if(supportsLocalAudio())
   {
      // Create initial local participant and conversation  
      addParticipant(createConversation(), createLocalParticipant());
      resip::Uri uri("tone:dialtone;duration=1000");
      createMediaResourceParticipant(mConversationHandles.front(), uri);
   }
   else
   {
      // If no local audio - just create a starter conversation
      // FIXME - do we really need an empty conversation on startup?
      // If in B2BUA mode, this will never be used
      createConversation();
   }

   // Load 2 items into cache for testing
   {
      resip::Data buffer(Data::Share, (const char*)playback_prompt, sizeof(playback_prompt));
      resip::Data name("playback");
      addBufferToMediaResourceCache(name, buffer, 0);
   }
   {
      resip::Data buffer(Data::Share, (const char *)record_prompt, sizeof(record_prompt));
      resip::Data name("record");
      addBufferToMediaResourceCache(name, buffer, 0);
   }      
}

ConversationHandle
MyConversationManager::createConversation(AutoHoldMode autoHoldMode)
{
   ConversationHandle convHandle = ConversationManager::createConversation(autoHoldMode);
   mConversationHandles.push_back(convHandle);
   return convHandle;
}

ParticipantHandle
MyConversationManager::createRemoteParticipant(ConversationHandle convHandle, const NameAddr& destination, ParticipantForkSelectMode forkSelectMode)
{
   ParticipantHandle partHandle = ConversationManager::createRemoteParticipant(convHandle, destination, forkSelectMode);
   mRemoteParticipantHandles.push_back(partHandle);
   return partHandle;
}

ParticipantHandle
MyConversationManager::createMediaResourceParticipant(ConversationHandle convHandle, const Uri& mediaUrl)
{
   ParticipantHandle partHandle = ConversationManager::createMediaResourceParticipant(convHandle, mediaUrl);
   mMediaParticipantHandles.push_back(partHandle);
   return partHandle;
}

ParticipantHandle
MyConversationManager::createLocalParticipant()
{
   ParticipantHandle partHandle = ConversationManager::createLocalParticipant();
   mLocalParticipantHandles.push_back(partHandle);
   return partHandle;
}

void
MyConversationManager::onConversationDestroyed(ConversationHandle convHandle)
{
   InfoLog(<< "onConversationDestroyed: handle=" << convHandle);
   mConversationHandles.remove(convHandle);
}

void
MyConversationManager::onParticipantDestroyed(ParticipantHandle partHandle)
{
   InfoLog(<< "onParticipantDestroyed: handle=" << partHandle);
   // Remove from whatever list it is in
   mRemoteParticipantHandles.remove(partHandle);
   mLocalParticipantHandles.remove(partHandle);
   mMediaParticipantHandles.remove(partHandle);
}

void
MyConversationManager::onDtmfEvent(ParticipantHandle partHandle, int dtmf, int duration, bool up)
{
   InfoLog(<< "onDtmfEvent: handle=" << partHandle << " tone=" << dtmf << " dur=" << duration << " up=" << up);
}

void
MyConversationManager::onIncomingParticipant(ParticipantHandle partHandle, const SipMessage& msg, bool autoAnswer, ConversationProfile& conversationProfile)
{
   InfoLog(<< "onIncomingParticipant: handle=" << partHandle << "auto=" << autoAnswer << " msg=" << msg.brief());
   mRemoteParticipantHandles.push_back(partHandle);
   if(mAutoAnswerEnabled)
   {
      const resip::Data& room = msg.header(h_RequestLine).uri().user();
      RoomMap::const_iterator it = mRooms.find(room);
      if(it == mRooms.end())
      {
         InfoLog(<<"creating Conversation for room: " << room);
         ConversationHandle convHandle = createConversation();
         mRooms[room] = convHandle;
         // ensure a local participant is in the conversation - create one if one doesn't exist
         if(supportsLocalAudio() && mLocalParticipantHandles.empty())
         {
            createLocalParticipant();
         }
         addParticipant(convHandle, partHandle);
         answerParticipant(partHandle);
      }
      else
      {
         InfoLog(<<"found Conversation for room: " << room);
         addParticipant(it->second, partHandle);
         answerParticipant(partHandle);
      }
   }
}

void
MyConversationManager::onRequestOutgoingParticipant(ParticipantHandle partHandle, const SipMessage& msg, ConversationProfile& conversationProfile)
{
   InfoLog(<< "onRequestOutgoingParticipant: handle=" << partHandle << " msg=" << msg.brief());
   /*
   if(mConvHandles.empty())
   {
      ConversationHandle convHandle = createConversation();
      addParticipant(convHandle, partHandle);
   }*/
}
 
void
MyConversationManager::onParticipantTerminated(ParticipantHandle partHandle, unsigned int statusCode)
{
   InfoLog(<< "onParticipantTerminated: handle=" << partHandle);
}
 
void
MyConversationManager::onParticipantProceeding(ParticipantHandle partHandle, const SipMessage& msg)
{
   InfoLog(<< "onParticipantProceeding: handle=" << partHandle << " msg=" << msg.brief());
}

void
MyConversationManager::onRelatedConversation(ConversationHandle relatedConvHandle, ParticipantHandle relatedPartHandle, 
                                   ConversationHandle origConvHandle, ParticipantHandle origPartHandle)
{
   InfoLog(<< "onRelatedConversation: relatedConvHandle=" << relatedConvHandle << " relatedPartHandle=" << relatedPartHandle
           << " origConvHandle=" << origConvHandle << " origPartHandle=" << origPartHandle);
   mConversationHandles.push_back(relatedConvHandle);
   mRemoteParticipantHandles.push_back(relatedPartHandle);
}

void
MyConversationManager::onParticipantAlerting(ParticipantHandle partHandle, const SipMessage& msg)
{
   InfoLog(<< "onParticipantAlerting: handle=" << partHandle << " msg=" << msg.brief());
}
    
void
MyConversationManager::onParticipantConnected(ParticipantHandle partHandle, const SipMessage& msg)
{
   InfoLog(<< "onParticipantConnected: handle=" << partHandle << " msg=" << msg.brief());
}

void
MyConversationManager::onParticipantRedirectSuccess(ParticipantHandle partHandle)
{
   InfoLog(<< "onParticipantRedirectSuccess: handle=" << partHandle);
}

void
MyConversationManager::onParticipantRedirectFailure(ParticipantHandle partHandle, unsigned int statusCode)
{
   InfoLog(<< "onParticipantRedirectFailure: handle=" << partHandle << " statusCode=" << statusCode);
}

void
MyConversationManager::onParticipantRequestedHold(ParticipantHandle partHandle, bool held)
{
   InfoLog(<< "onParticipantRequestedHold: handle=" << partHandle << " held=" << held);
}

void
MyConversationManager::displayInfo()
{
   Data output;

   if(!mConversationHandles.empty())
   {
      output = "Active conversation handles: ";
      std::list<ConversationHandle>::iterator it;
      for(it = mConversationHandles.begin(); it != mConversationHandles.end(); it++)
      {
         output += Data(*it) + " ";
      }
      InfoLog(<< output);
   }
   if(!mLocalParticipantHandles.empty())
   {
      output = "Local Participant handles: ";
      std::list<ParticipantHandle>::iterator it;
      for(it = mLocalParticipantHandles.begin(); it != mLocalParticipantHandles.end(); it++)
      {
         output += Data(*it) + " ";
      }
      InfoLog(<< output);
   }
   if(!mRemoteParticipantHandles.empty())
   {
      output = "Remote Participant handles: ";
      std::list<ParticipantHandle>::iterator it;
      for(it = mRemoteParticipantHandles.begin(); it != mRemoteParticipantHandles.end(); it++)
      {
         output += Data(*it) + " ";
      }
      InfoLog(<< output);
   }
   if(!mMediaParticipantHandles.empty())
   {
      output = "Media Participant handles: ";
      std::list<ParticipantHandle>::iterator it;
      for(it = mMediaParticipantHandles.begin(); it != mMediaParticipantHandles.end(); it++)
      {
         output += Data(*it) + " ";
      }
      InfoLog(<< output);
   }
}

/* ====================================================================

 Copyright (c) 2007-2008, Plantronics, Inc.
 All rights reserved.

 Redistribution and use in source and binary forms, with or without
 modification, are permitted provided that the following conditions are 
 met:

 1. Redistributions of source code must retain the above copyright 
    notice, this list of conditions and the following disclaimer. 

 2. Redistributions in binary form must reproduce the above copyright
    notice, this list of conditions and the following disclaimer in the
    documentation and/or other materials provided with the distribution. 

 3. Neither the name of Plantronics nor the names of its contributors 
    may be used to endorse or promote products derived from this 
    software without specific prior written permission. 

 THIS SOFTWARE IS PROVIDED BY THE COPYRIGHT HOLDERS AND CONTRIBUTORS 
 "AS IS" AND ANY EXPRESS OR IMPLIED WARRANTIES, INCLUDING, BUT NOT 
 LIMITED TO, THE IMPLIED WARRANTIES OF MERCHANTABILITY AND FITNESS FOR 
 A PARTICULAR PURPOSE ARE DISCLAIMED. IN NO EVENT SHALL THE COPYRIGHT 
 OWNER OR CONTRIBUTORS BE LIABLE FOR ANY DIRECT, INDIRECT, INCIDENTAL, 
 SPECIAL, EXEMPLARY, OR CONSEQUENTIAL DAMAGES (INCLUDING, BUT NOT 
 LIMITED TO, PROCUREMENT OF SUBSTITUTE GOODS OR SERVICES; LOSS OF USE, 
 DATA, OR PROFITS; OR BUSINESS INTERRUPTION) HOWEVER CAUSED AND ON ANY 
 THEORY OF LIABILITY, WHETHER IN CONTRACT, STRICT LIABILITY, OR TORT 
 (INCLUDING NEGLIGENCE OR OTHERWISE) ARISING IN ANY WAY OUT OF THE USE 
 OF THIS SOFTWARE, EVEN IF ADVISED OF THE POSSIBILITY OF SUCH DAMAGE.

 ==================================================================== */
<|MERGE_RESOLUTION|>--- conflicted
+++ resolved
@@ -1,7 +1,4 @@
-<<<<<<< HEAD
-=======
-
->>>>>>> 064c82c5
+
 #ifdef HAVE_CONFIG_H
 #include "config.h"
 #endif
