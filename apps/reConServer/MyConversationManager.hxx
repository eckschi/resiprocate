#ifndef MYCONVERSATIONMANAGER_HXX
#define MYCONVERSATIONMANAGER_HXX

#ifdef USE_SIPXTAPI
#include <os/OsIntTypes.h>
#endif

#if defined(HAVE_CONFIG_H)
  #include "config.h"
#endif

#include <rutil/Data.hxx>
#ifdef USE_SIPXTAPI
#include <resip/recon/SipXMediaStackAdapter.hxx>
#endif

#include "reConServerConfig.hxx"

namespace reconserver
{

<<<<<<< HEAD
#ifdef USE_KURENTO
#define PREFER_KURENTO
// FIXME: hard-coded to use Kurento when selected at compile time
// Need to have both USE_KURENTO and USE_SIPXTAPI as we haven't removed
// some references to sipXtapi in parts of the code
#else
#define PREFER_SIPXTAPI
#endif
=======
#ifdef USE_SIPXTAPI
#define PREFER_SIPXTAPI
#else
#error No media stack enabled
#endif

>>>>>>> bafa1002
class MyConversationManager : public recon::ConversationManager
{
public:

   MyConversationManager(const ReConServerConfig& config, const resip::Data& kurentoUri, bool localAudioEnabled, int defaultSampleRate, int maxSampleRate, bool autoAnswerEnabled);
   virtual ~MyConversationManager() {};

   virtual void startup();
   
   virtual void onConversationDestroyed(recon::ConversationHandle convHandle) override;
   virtual void onParticipantDestroyed(recon::ParticipantHandle partHandle) override;
   virtual void onDtmfEvent(recon::ParticipantHandle partHandle, int dtmf, int duration, bool up) override;
   virtual void onIncomingParticipant(recon::ParticipantHandle partHandle, const resip::SipMessage& msg, bool autoAnswer, recon::ConversationProfile& conversationProfile) override;
   virtual void onRequestOutgoingParticipant(recon::ParticipantHandle partHandle, const resip::SipMessage& msg, recon::ConversationProfile& conversationProfile) override;
   virtual void onParticipantTerminated(recon::ParticipantHandle partHandle, unsigned int statusCode) override;
   virtual void onParticipantProceeding(recon::ParticipantHandle partHandle, const resip::SipMessage& msg) override;
   virtual void onRelatedConversation(recon::ConversationHandle relatedConvHandle, recon::ParticipantHandle relatedPartHandle,
                                      recon::ConversationHandle origConvHandle, recon::ParticipantHandle origPartHandle) override;
   virtual void onParticipantAlerting(recon::ParticipantHandle partHandle, const resip::SipMessage& msg) override;
   virtual void onParticipantConnected(recon::ParticipantHandle partHandle, const resip::SipMessage& msg) override;
   virtual void onParticipantConnectedConfirmed(recon::ParticipantHandle partHandle, const resip::SipMessage& msg) override;
   virtual void onParticipantRedirectSuccess(recon::ParticipantHandle partHandle) override;
   virtual void onParticipantRedirectFailure(recon::ParticipantHandle partHandle, unsigned int statusCode) override;
   virtual void onParticipantRequestedHold(recon::ParticipantHandle partHandle, bool held) override;
   virtual void displayInfo();

protected:
   virtual void onRemoteParticipantConstructed(recon::RemoteParticipant *rp) override;
   ReConServerConfig mConfig;
   typedef std::map<resip::Data, recon::ConversationHandle> RoomMap;
   RoomMap mRooms;
   bool mAutoAnswerEnabled;
};

}

#endif

/* ====================================================================

 Copyright (c) 2007-2008, Plantronics, Inc.
 All rights reserved.

 Redistribution and use in source and binary forms, with or without
 modification, are permitted provided that the following conditions are 
 met:

 1. Redistributions of source code must retain the above copyright 
    notice, this list of conditions and the following disclaimer. 

 2. Redistributions in binary form must reproduce the above copyright
    notice, this list of conditions and the following disclaimer in the
    documentation and/or other materials provided with the distribution. 

 3. Neither the name of Plantronics nor the names of its contributors 
    may be used to endorse or promote products derived from this 
    software without specific prior written permission. 

 THIS SOFTWARE IS PROVIDED BY THE COPYRIGHT HOLDERS AND CONTRIBUTORS 
 "AS IS" AND ANY EXPRESS OR IMPLIED WARRANTIES, INCLUDING, BUT NOT 
 LIMITED TO, THE IMPLIED WARRANTIES OF MERCHANTABILITY AND FITNESS FOR 
 A PARTICULAR PURPOSE ARE DISCLAIMED. IN NO EVENT SHALL THE COPYRIGHT 
 OWNER OR CONTRIBUTORS BE LIABLE FOR ANY DIRECT, INDIRECT, INCIDENTAL, 
 SPECIAL, EXEMPLARY, OR CONSEQUENTIAL DAMAGES (INCLUDING, BUT NOT 
 LIMITED TO, PROCUREMENT OF SUBSTITUTE GOODS OR SERVICES; LOSS OF USE, 
 DATA, OR PROFITS; OR BUSINESS INTERRUPTION) HOWEVER CAUSED AND ON ANY 
 THEORY OF LIABILITY, WHETHER IN CONTRACT, STRICT LIABILITY, OR TORT 
 (INCLUDING NEGLIGENCE OR OTHERWISE) ARISING IN ANY WAY OUT OF THE USE 
 OF THIS SOFTWARE, EVEN IF ADVISED OF THE POSSIBILITY OF SUCH DAMAGE.

 ==================================================================== */
<|MERGE_RESOLUTION|>--- conflicted
+++ resolved
@@ -19,23 +19,19 @@
 namespace reconserver
 {
 
-<<<<<<< HEAD
 #ifdef USE_KURENTO
 #define PREFER_KURENTO
 // FIXME: hard-coded to use Kurento when selected at compile time
 // Need to have both USE_KURENTO and USE_SIPXTAPI as we haven't removed
 // some references to sipXtapi in parts of the code
 #else
-#define PREFER_SIPXTAPI
-#endif
-=======
 #ifdef USE_SIPXTAPI
 #define PREFER_SIPXTAPI
 #else
 #error No media stack enabled
 #endif
+#endif
 
->>>>>>> bafa1002
 class MyConversationManager : public recon::ConversationManager
 {
 public:
