#ifdef HAVE_CONFIG_H
#include "config.h"
#endif

#ifdef WIN32
#include <conio.h>
#else
/**
 Linux (POSIX) implementation of _kbhit().
 Morgan McGuire, morgan@cs.brown.edu
 */
#include <stdio.h>
#include <sys/select.h>
#include <termios.h>
#ifndef __GNUC__
 #include <stropts.h>
#endif
#include <sys/ioctl.h>

int _kbhit() {
    static const int STDIN = 0;
    static bool initialized = false;

    if (! initialized) {
        // Use termios to turn off line buffering
        termios term;
        tcgetattr(STDIN, &term);
        term.c_lflag &= ~ICANON;
        tcsetattr(STDIN, TCSANOW, &term);
        setbuf(stdin, NULL);
        initialized = true;
    }

    int bytesWaiting;
    ioctl(STDIN, FIONREAD, &bytesWaiting);
    return bytesWaiting;
}
#endif

#include "resip/stack/InteropHelper.hxx"
#include "resip/recon/UserAgent.hxx"
#include "AppSubsystem.hxx"

#ifdef USE_SIPXTAPI
#include <resip/recon/SipXHelper.hxx>
#include <os/OsSysLog.h>
#endif

#include "reConServerConfig.hxx"
#include "reConServer.hxx"
#include "MyMessageDecorator.hxx"
#include "MyConversationManager.hxx"
#include "B2BCallManager.hxx"
#include "CDRFile.hxx"
#include "RegistrationForwarder.hxx"

#include <rutil/Log.hxx>
#include <rutil/Logger.hxx>
#include <rutil/DnsUtil.hxx>
#include <rutil/BaseException.hxx>
#include <rutil/WinLeakCheck.hxx>

#include <resip/stack/HEPSipMessageLoggingHandler.hxx>
#include <reflow/HEPRTCPEventLoggingHandler.hxx>

using namespace reconserver;
using namespace recon;
using namespace resip;
using namespace flowmanager;
using namespace std;

#define RESIPROCATE_SUBSYSTEM AppSubsystem::RECONSERVER

void sleepSeconds(unsigned int seconds)
{
#ifdef WIN32
   Sleep(seconds*1000);
#else
   sleep(seconds);
#endif
}

static bool finished = false;
NameAddr uri("sip:noreg@127.0.0.1");
bool autoAnswerEnabled = false;  // If enabled then reConServer will automatically answer incoming calls by adding to lowest numbered conversation
std::shared_ptr<ConversationProfile> conversationProfile;

int main(int argc, char** argv)
{
   ReConServerProcess proc;
   return proc.main(argc, argv);
}




ReConServerProcess::ReConServerProcess()
{
}

ReConServerProcess::~ReConServerProcess()
{
}

void ReConServerProcess::processCommandLine(Data& commandline, MyConversationManager& myConversationManager, MyUserAgent& myUserAgent)
{
   Data command;
#define MAX_ARGS 5
   Data arg[MAX_ARGS];
   ParseBuffer pb(commandline);
   pb.skipWhitespace();
   if(pb.eof()) return;
   const char *start = pb.position();
   pb.skipToOneOf(ParseBuffer::Whitespace);
   pb.data(command, start);

   // Get arguments (up to MAX_ARGS)
   int currentArg = 0;
   while(!pb.eof() && currentArg < MAX_ARGS)
   {
      pb.skipWhitespace();
      if(!pb.eof())
      {
         const char *start = pb.position();
         pb.skipToOneOf(ParseBuffer::Whitespace);
         pb.data(arg[currentArg++], start);
      }
   }

   // Process commands
   if(isEqualNoCase(command, "quit") || isEqualNoCase(command, "q") || isEqualNoCase(command, "exit"))
   {
      finished=true;
      return;
   }   
   if(isEqualNoCase(command, "createconv") || isEqualNoCase(command, "cc"))
   {
      myConversationManager.createConversation();
      return;
   }
   if(isEqualNoCase(command, "destroyconv") || isEqualNoCase(command, "dc"))
   {
      unsigned long handle = arg[0].convertUnsignedLong();
      if(handle != 0)
      {
         myConversationManager.destroyConversation(handle);
      }
      else
      {
         InfoLog( << "Invalid command format: <'destroyconv'|'dc'> <convHandle>");
      }
      return;
   }
   if(isEqualNoCase(command, "joinconv") || isEqualNoCase(command, "jc"))
   {
      unsigned long handleSrc = arg[0].convertUnsignedLong();
      unsigned long handleDest = arg[1].convertUnsignedLong();
      if(handleSrc != 0 && handleDest != 0)
      {
         myConversationManager.joinConversation(handleSrc, handleDest);
      }
      else
      {
         InfoLog( << "Invalid command format: <'joinconv'|'jc'> <sourceConvHandle> <destConvHandle>");
      }
      return;
   }
   if(isEqualNoCase(command, "createlocal") || isEqualNoCase(command, "clp"))
   {
      myConversationManager.createLocalParticipant();
      return;
   }
   if(isEqualNoCase(command, "createremote") || isEqualNoCase(command, "crp"))
   {
      unsigned long handle = arg[0].convertUnsignedLong();
      ConversationManager::ParticipantForkSelectMode mode = ConversationManager::ForkSelectAutomatic;
      if(handle != 0 && !arg[1].empty())
      {
         if(!arg[2].empty() && isEqualNoCase(arg[2], "manual"))
         {
            mode = ConversationManager::ForkSelectManual;
         }
         try
         {
            NameAddr dest(arg[1]);
            myConversationManager.createRemoteParticipant(handle, dest, mode);
         }
         catch(...)
         {
            NameAddr dest(uri);
            dest.uri().user() = arg[1];
            myConversationManager.createRemoteParticipant(handle, dest, mode);
         }
      }
      else
      {
         InfoLog( << "Invalid command format: <'createremote'|'crp'> <convHandle> <destURI> [<'manual'>] (last arg is fork select mode, 'auto' is default).");
      }
      return;
   }
   if(isEqualNoCase(command, "createmedia") || isEqualNoCase(command, "cmp"))
   {
      unsigned long handle = arg[0].convertUnsignedLong();
      unsigned long duration = arg[2].convertUnsignedLong();
      if(handle != 0 && !arg[1].empty())
      {
         try
         {
            Uri url(arg[1]);
            if(duration != 0)
            {
               url.param(p_duration) = duration;
            }
            myConversationManager.createMediaResourceParticipant(handle, url);
         }
         catch(resip::BaseException& e)
         {
            InfoLog( << "Invalid url format: <'createmedia'|'cmp'> <convHandle> <mediaURL> [<durationMs>]: " << e);
         }
         catch(...)
         {
            InfoLog( << "Invalid url format: <'createmedia'|'cmp'> <convHandle> <mediaURL> [<durationMs>]");
         }
      }
      else
      {
         //myConversationManager.createMediaResourceParticipant(1, Uri("http://www.sillyhumor.com/answer/helloo.wav"));
         InfoLog( << "Invalid command format: <'createmedia'|'cmp'> <convHandle> <mediaURL> [<durationMs>]");
      }
      return;
   }
   if(isEqualNoCase(command, "destroypart") || isEqualNoCase(command, "dp"))
   {
      unsigned long handle = arg[0].convertUnsignedLong();
      if(handle != 0)
      {
         myConversationManager.destroyParticipant(handle);
      }
      else
      {
         InfoLog( << "Invalid command format: <'destroypart'|'dp'> <parthandle>");
      }
      return;
   }
   if(isEqualNoCase(command, "addpart") || isEqualNoCase(command, "ap"))
   {
      unsigned long convHandle = arg[0].convertUnsignedLong();
      unsigned long partHandle = arg[1].convertUnsignedLong();
      if(convHandle != 0 && partHandle != 0)
      {
         myConversationManager.addParticipant(convHandle, partHandle);
      }
      else
      {
         InfoLog( << "Invalid command format: <'addpart'|'ap'> <convHandle> <partHandle>");
      }
      return;
   }
   if(isEqualNoCase(command, "remotepart") || isEqualNoCase(command, "rp"))
   {
      unsigned long convHandle = arg[0].convertUnsignedLong();
      unsigned long partHandle = arg[1].convertUnsignedLong();
      if(convHandle != 0 && partHandle != 0)
      {
         myConversationManager.removeParticipant(convHandle, partHandle);
      }
      else
      {
         InfoLog( << "Invalid command format: <'removepart'|'rp'> <convHandle> <partHandle>");
      }
      return;
   }
   if(isEqualNoCase(command, "movepart") || isEqualNoCase(command, "mp"))
   {
      unsigned long partHandle = arg[0].convertUnsignedLong();
      unsigned long srcConvHandle = arg[1].convertUnsignedLong();
      unsigned long dstConvHandle = arg[2].convertUnsignedLong();
      if(partHandle != 0 && srcConvHandle != 0 && dstConvHandle != 0)
      {
         myConversationManager.moveParticipant(partHandle, srcConvHandle, dstConvHandle);
      }
      else
      {
         InfoLog( << "Invalid command format: <'movepart'|'mp'> <partHandle> <srcConvHandle> <dstConvHandle>");
      }
      return;
   }
   if(isEqualNoCase(command, "partcontrib") || isEqualNoCase(command, "pc"))
   {
      unsigned long convHandle = arg[0].convertUnsignedLong();
      unsigned long partHandle = arg[1].convertUnsignedLong();
      if(partHandle != 0 && convHandle != 0)
      {
         myConversationManager.modifyParticipantContribution(convHandle, partHandle, arg[2].convertUnsignedLong(), arg[3].convertUnsignedLong());
      }
      else
      {
         InfoLog( << "Invalid command format: <'partcontrib'|'pc'> <convHandle> <partHandle> <inputGain> <outputGain> (gain in percentage)");
      }
      return;
   }
   if(isEqualNoCase(command, "bridgematrix") || isEqualNoCase(command, "bm"))
   {
      myConversationManager.outputBridgeMatrix();
      return;
   }   
   if(isEqualNoCase(command, "alert") || isEqualNoCase(command, "al"))
   {
      unsigned long partHandle = arg[0].convertUnsignedLong();
      bool early = true;
      if(partHandle != 0)
      {
         if(!arg[1].empty() && isEqualNoCase(arg[1], "noearly"))
         {
            early = false;
         }
         myConversationManager.alertParticipant(partHandle, early);
      }
      else
      {
         InfoLog( << "Invalid command format: <'alert'|'al'> <partHandle> [<'noearly'>] (last arg is early flag, enabled by default)");
      }
      return;
   }
   if(isEqualNoCase(command, "answer") || isEqualNoCase(command, "an"))
   {
      unsigned long partHandle = arg[0].convertUnsignedLong();
      if(partHandle != 0)
      {
         myConversationManager.answerParticipant(partHandle);
      }
      else
      {
         InfoLog( << "Invalid command format: <'answer'|'an'> <partHandle>");
      }
      return;
   }
   if(isEqualNoCase(command, "reject") || isEqualNoCase(command, "rj"))
   {
      unsigned long partHandle = arg[0].convertUnsignedLong();
      unsigned long status = arg[1].convertUnsignedLong();
      if(partHandle != 0)
      {
         if(status == 0) status = 486;
         myConversationManager.rejectParticipant(partHandle, status);
      }
      else
      {
         InfoLog( << "Invalid command format: <'reject'|'rj'> <partHandle> [<statusCode>] (default status code is 486)");
      }
      return;
   }
   if(isEqualNoCase(command, "redirect") || isEqualNoCase(command, "rd"))
   {
      unsigned long partHandle = arg[0].convertUnsignedLong();
      if(partHandle != 0 && !arg[1].empty())
      {
         try
         {
            NameAddr dest(arg[1]);
            myConversationManager.redirectParticipant(partHandle, dest);
         }
         catch(...)
         {
            NameAddr dest(uri);
            dest.uri().user() = arg[1];
            myConversationManager.redirectParticipant(partHandle, dest);
         }
      }
      else
      {
         InfoLog( << "Invalid command format: <'redirect'|'rd'> <partHandle> <destURI>");
      }
      return;
   }
   if(isEqualNoCase(command, "redirectTo") || isEqualNoCase(command, "rt"))
   {
      unsigned long partHandle = arg[0].convertUnsignedLong();
      unsigned long destPartHandle = arg[1].convertUnsignedLong();
      if(partHandle != 0 && destPartHandle != 0)
      {
         myConversationManager.redirectToParticipant(partHandle, destPartHandle);
      }
      else
      {
         InfoLog( << "Invalid command format: <'redirectTo'|'rt'> <partHandle> <destPartHandle>");
      }
      return;
   }
#ifdef PREFER_SIPXTAPI
   if(isEqualNoCase(command, "volume") || isEqualNoCase(command, "sv"))
   {
      unsigned long volume = arg[0].convertUnsignedLong();
      myConversationManager.setSpeakerVolume(volume);
      InfoLog( << "Speaker volume set to " << volume);
      return;
   }
   if(isEqualNoCase(command, "gain") || isEqualNoCase(command, "sg"))
   {
      unsigned long gain = arg[0].convertUnsignedLong();
      myConversationManager.setMicrophoneGain(gain);
      InfoLog( << "Microphone gain set to " << gain);
      return;
   }
   if(isEqualNoCase(command, "mute") || isEqualNoCase(command, "mm"))
   {
      bool enable = arg[0].convertUnsignedLong() != 0;
      myConversationManager.muteMicrophone(enable);
      InfoLog( << "Microphone mute " << (enable ? "enabled" : "disabled"));
      return;
   }
   if(isEqualNoCase(command, "echocanel") || isEqualNoCase(command, "aec"))
   {
      bool enable = arg[0].convertUnsignedLong() != 0;
      myConversationManager.enableEchoCancel(enable);
      InfoLog( << "Echo cancellation " << (enable ? "enabled" : "disabled"));
      return;
   }
   if(isEqualNoCase(command, "autogain") || isEqualNoCase(command, "agc"))
   {
      bool enable = arg[0].convertUnsignedLong() != 0;
      myConversationManager.enableAutoGainControl(enable);
      InfoLog( << "Automatic gain control " << (enable ? "enabled" : "disabled"));
      return;
   }
   if(isEqualNoCase(command, "noisereduction") || isEqualNoCase(command, "nr"))
   {
      bool enable = arg[0].convertUnsignedLong() != 0;
      myConversationManager.enableNoiseReduction(enable);
      return;
   }
#endif
   if(isEqualNoCase(command, "subscribe") || isEqualNoCase(command, "cs"))
   {
      unsigned int subTime = arg[2].convertUnsignedLong();
      if(!arg[0].empty() && !arg[1].empty() && subTime != 0 && !arg[3].empty() && !arg[4].empty())
      {
         try
         {
            NameAddr dest(arg[1]);
            Mime mime(arg[3], arg[4]);
            myUserAgent.createSubscription(arg[0], dest, subTime, mime);
         }
         catch(...)
         {
            NameAddr dest(uri);
            Mime mime(arg[3], arg[4]);
            dest.uri().user() = arg[1];
            myUserAgent.createSubscription(arg[0], dest, subTime, mime);
         }
      }
      else
      {
         InfoLog( << "Invalid command format: <'subscribe'|'cs'> <eventType> <targetUri> <subTime> <mimeType> <mimeSubType>");
      }
      return;
   }
   if(isEqualNoCase(command, "destsub") || isEqualNoCase(command, "ds"))
   {
      unsigned int subHandle = arg[0].convertUnsignedLong();

      if(subHandle > 0)
      {
         myUserAgent.destroySubscription(subHandle);
      }
      else
      {
         InfoLog( << "Invalid command format: <'destsub'|'ds'> <subHandle>");
      }
      return;
   }
   if(isEqualNoCase(command, "autoans") || isEqualNoCase(command, "aa"))
   {
      bool enable = arg[0].convertUnsignedLong() != 0;
      autoAnswerEnabled = enable;
      InfoLog( << "Autoanswer " << (enable ? "enabled" : "disabled"));
      return;
   }
   if(isEqualNoCase(command, "setcodecs") || isEqualNoCase(command, "sc"))
   {
      Data codecId;
      std::vector<unsigned int> idList;
      ParseBuffer pb(arg[0]);
      pb.skipWhitespace();
      while(!pb.eof())
      {
         const char *start = pb.position();
         pb.skipToOneOf(ParseBuffer::Whitespace, ",");  // white space or "," 
         pb.data(codecId, start);
         idList.push_back(codecId.convertUnsignedLong());
         if(!pb.eof())
         {
            pb.skipChar(',');
         }
      }
      if(!idList.empty())
      {
         Data ipAddress(conversationProfile->sessionCaps().session().connection().getAddress());
         // Note:  Technically modifying the conversation profile at runtime like this is not
         //        thread safe.  But it should be fine for this test consoles purposes.
<<<<<<< HEAD
#ifdef PREFER_SIPXTAPI
         myConversationManager.buildSessionCapabilities(ipAddress, numCodecIds, codecIdArray, conversationProfile->sessionCaps());
#endif
         delete [] codecIdArray;
=======
         myConversationManager.buildSessionCapabilities(ipAddress, idList, conversationProfile->sessionCaps());
>>>>>>> 39469626
      }
      return;
   }
   if(isEqualNoCase(command, "securemedia") || isEqualNoCase(command, "sm"))
   {
      ConversationProfile::SecureMediaMode secureMediaMode = ConversationProfile::NoSecureMedia;
      bool secureMediaRequired = false;
      if(isEqualNoCase(arg[0], "Srtp"))
      {
         secureMediaMode = ConversationProfile::Srtp;
      }
      else if(isEqualNoCase(arg[0], "SrtpReq"))
      {
         secureMediaMode = ConversationProfile::Srtp;
         secureMediaRequired = true;
      }
#ifdef USE_SSL
      else if(isEqualNoCase(arg[0], "SrtpDtls"))
      {
         secureMediaMode = ConversationProfile::SrtpDtls;
      }
      else if(isEqualNoCase(arg[0], "SrtpDtlsReq"))
      {
         secureMediaMode = ConversationProfile::SrtpDtls;
         secureMediaRequired = true;
      }
#endif
      else
      {
         arg[0] = "None";  // for display output only
      }
      // Note:  Technically modifying the conversation profile at runtime like this is not
      //        thread safe.  But it should be fine for this test consoles purposes.
      conversationProfile->secureMediaMode() = secureMediaMode;
      conversationProfile->secureMediaRequired() = secureMediaRequired;      
      InfoLog( << "Secure media mode set to: " << arg[0]);
      return;
   }
   if(isEqualNoCase(command, "natmode") || isEqualNoCase(command, "nm"))
   {
      ConversationProfile::NatTraversalMode natTraversalMode = ConversationProfile::NoNatTraversal;
      if(isEqualNoCase(arg[0], "Bind"))
      {
         natTraversalMode = ConversationProfile::StunBindDiscovery;
      }
      else if(isEqualNoCase(arg[0], "UdpAlloc"))
      {
         natTraversalMode = ConversationProfile::TurnUdpAllocation;
      }
      else if(isEqualNoCase(arg[0], "TcpAlloc"))
      {
         natTraversalMode = ConversationProfile::TurnTcpAllocation;
      }
#ifdef USE_SSL
      else if(isEqualNoCase(arg[0], "TlsAlloc"))
      {
         natTraversalMode = ConversationProfile::TurnTlsAllocation;
      }
#endif
      else
      {
         arg[0] = "None";  // for display output only
      }
      // Note:  Technically modifying the conversation profile at runtime like this is not
      //        thread safe.  But it should be fine for this test consoles purposes.
      conversationProfile->natTraversalMode() = natTraversalMode;
      InfoLog( << "NAT traversal mode set to: " << arg[0]);
      return;
   }
   if(isEqualNoCase(command, "natserver") || isEqualNoCase(command, "ns"))
   {
      Data natTraversalServerHostname;
      unsigned short natTraversalServerPort = 3478;
      // Read server and port
      ParseBuffer pb(arg[0]);
      pb.skipWhitespace();
      const char *start = pb.position();
      pb.skipToOneOf(ParseBuffer::Whitespace, ":");  // white space or ":" 
      pb.data(natTraversalServerHostname, start);
      if(!pb.eof())
      {
         pb.skipChar(':');
         start = pb.position();
         pb.skipToOneOf(ParseBuffer::Whitespace);  // white space 
         Data port;
         pb.data(port, start);
         natTraversalServerPort = port.convertUnsignedLong();
      }
      // Note:  Technically modifying the conversation profile at runtime like this is not
      //        thread safe.  But it should be fine for this test consoles purposes.
      conversationProfile->natTraversalServerHostname() = natTraversalServerHostname;
      conversationProfile->natTraversalServerPort() = natTraversalServerPort;
      InfoLog( << "NAT traversal STUN/TURN server set to: " << natTraversalServerHostname << ":" << natTraversalServerPort);
      return;
   }
   if(isEqualNoCase(command, "natuser") || isEqualNoCase(command, "nu"))
   {
      // Note:  Technically modifying the conversation profile at runtime like this is not
      //        thread safe.  But it should be fine for this test consoles purposes.
      conversationProfile->stunUsername() = arg[0];
      InfoLog( << "STUN/TURN user set to: " << arg[0]);
      return;
   }
   if(isEqualNoCase(command, "natpwd") || isEqualNoCase(command, "np"))
   {
      // Note:  Technically modifying the conversation profile at runtime like this is not
      //        thread safe.  But it should be fine for this test consoles purposes.
      conversationProfile->stunPassword() = arg[0];
      InfoLog( << "STUN/TURN password set to: " << arg[0]);
      return;
   }
   if(isEqualNoCase(command, "starttimer") || isEqualNoCase(command, "st"))
   {
      unsigned int timerId = arg[0].convertUnsignedLong();
      unsigned int durationMs = arg[1].convertUnsignedLong();
      unsigned int seqNumber = arg[2].convertUnsignedLong();

      if(durationMs > 0)
      {
         myUserAgent.startApplicationTimer(timerId, durationMs, seqNumber);
         InfoLog( << "Application Timer started for " << durationMs << "ms");
      }
      else
      {
         InfoLog( << "Invalid command format: <'starttimer'|'st'> <timerId> <durationMs> <seqNo>");
      }
      return;
   }
   if(isEqualNoCase(command, "info") || isEqualNoCase(command, "i"))
   {
      myConversationManager.displayInfo();
      return;
   }
   if(isEqualNoCase(command, "dns") || isEqualNoCase(command, "ld"))
   {
      InfoLog( << "DNS cache (at WARNING log level):");
      myUserAgent.logDnsCache();
      return;
   }
   if(isEqualNoCase(command, "cleardns") || isEqualNoCase(command, "cd"))
   {
      myUserAgent.clearDnsCache();
      InfoLog( << "DNS cache has been cleared.");
      return;
   }

#ifdef USE_SSL
   Data setSecureMediaMode("  setSecureMediaMode       <'securemedia'|'sm'> <'None'|'Srtp'|'SrtpReq'|'SrtpDtls'|'SrtpDtlsReq'>");
   Data setNATTraversalMode("  setNATTraversalMode      <'natmode'|'nm'> <'None'|'Bind'|'UdpAlloc'|'TcpAlloc'|'TlsAlloc'>" );
#else
   Data setSecureMediaMode("  setSecureMediaMode       <'securemedia'|'sm'> <'None'|'Srtp'|'SrtpReq'>");
   Data setNATTraversalMode("  setNATTraversalMode      <'natmode'|'nm'> <'None'|'Bind'|'UdpAlloc'|'TcpAlloc'>" );
#endif

   InfoLog( << "Possible commands are: " << endl
         << "  createConversation:      <'createconv'|'cc'>" << endl
         << "  destroyConversation:     <'destroyconv'|'dc'> <convHandle>" << endl
         << "  joinConversation:        <'joinconv'|'jc'> <sourceConvHandle> <destConvHandle>" << endl
         << endl 
         << "  createLocalParticipant:  <'createlocal'|'clp'>" << endl
         << "  createRemoteParticipant: <'createremote'|'crp'> <convHandle> <destURI> [<'manual'>] (last arg is fork select mode, 'auto' is default)" << endl 
         << "  createMediaResourceParticipant: <'createmedia'|'cmp'> <convHandle> <mediaURL> [<durationMs>]" << endl 
         << "  destroyParticipant:      <'destroypart'|'dp'> <parthandle>" << endl
         << endl 
         << "  addPartcipant:           <'addpart'|'ap'> <convHandle> <partHandle>" << endl
         << "  removePartcipant:        <'removepart'|'rp'> <convHandle> <partHandle>" << endl
         << "  moveParticipant:         <'movepart'|'mp'> <partHandle> <srcConvHandle> <dstConvHandle>" << endl
         << "  modifyParticipantContribution: <'partcontrib'|'pc'> <convHandle> <partHandle> <inputGain> <outputGain> (gain in percentage)" << endl
         << "  outputBridgeMatrix:      <'bridgematrix'|'bm'>" << endl
         << "  alertPartcipant:         <'alert'|'al'> <partHandle> [<'noearly'>] (last arg is early flag, enabled by default)" << endl
         << "  answerParticipant:       <'answer'|'an'> <partHandle>" << endl
         << "  rejectParticipant:       <'reject'|'rj'> <partHandle> [<statusCode>] (default status code is 486)" << endl
         << "  redirectPartcipant:      <'redirect'|'rd'> <partHandle> <destURI>" << endl
         << "  redirectToPartcipant:    <'redirectTo'|'rt'> <partHandle> <destPartHandle>" << endl
         << endl 
         << "  setSpeakerVolume:        <'volume'|'sv'> <volume>" << endl
         << "  setMicrophoneGain:       <'gain'|'sg'> <gain>" << endl
         << "  muteMicrophone:          <'mute'|'mm'> <'0'|'1'> (1 to enable/mute)" << endl
         << "  enableEchoCancel:        <'echocancel'|'aec'> <'0'|'1'> (1 to enable)" << endl
         << "  enableAutoGainControl:   <'autogain'|'agc'> <'0'|'1'> (1 to enable)" << endl
         << "  enableNoiseReduction:    <'noisereduction'|'nr'> <'0'|'1'> (1 to enable)" << endl
         << endl   
         << "  createSubscription:      <'subscribe'|'cs'> <eventType> <targetUri> <subTime> <mimeType> <mimeSubType>" << endl
         << "  destroySubscription:     <'destsub'|'ds'> <subHandle>" << endl
         << endl
         << "  setAutoAnswer            <'autoans'|'aa'> <'0'|'1'> (1 to enable (default))" << endl
         << "  setCodecs                <'setcodecs'|'sc'> <codecId>[,<codecId>]+ (comma separated list)" << endl
         << setSecureMediaMode << endl
         << setNATTraversalMode << endl
         << "  setNATTraversalServer    <'natserver'|'ns'> <server:port>" << endl
         << "  setNATUsername           <'natuser'|'nu'> <username>" << endl
         << "  setNATPassword           <'natpwd'|'np'> <password>" << endl
         << "  startApplicationTimer:   <'starttimer'|'st'> <timerId> <durationMs> <seqNo>" << endl
         << "  displayInfo:             <'info'|'i'>" << endl
         << "  logDnsCache:             <'dns'|'ld'>" << endl
         << "  clearDnsCache:           <'cleardns'|'cd'>" << endl
         << "  exitProgram:             <'exit'|'quit'|'q'>");
}

#define KBD_BUFFER_SIZE 256
void ReConServerProcess::processKeyboard(char input, MyConversationManager& myConversationManager, MyUserAgent& myUserAgent)
{
   static char buffer[KBD_BUFFER_SIZE];
   static int bufferpos = 0;

   if(input == 13 || input == 10)  // enter
   {
      Data db(buffer,bufferpos);
#ifdef WIN32
      cout << endl;
#endif
      processCommandLine(db, myConversationManager, myUserAgent);
      bufferpos = 0;
   }
   else if(input == 8 || input == 127) // backspace
   {
      if(bufferpos > 0)
      {
#ifdef WIN32
         cout << input << ' ' << input;
#else
         // note:  This is bit of a hack and may not be portable to all linux terminal types
         cout << "\b\b\b   \b\b\b";
         fflush(stdout);
#endif
         bufferpos--;
      }
   }
   else
   {
      if(bufferpos == KBD_BUFFER_SIZE) 
      {
         cout << endl;
         bufferpos = 0;
      }
      else
      {
#ifdef WIN32
         cout << input;
#endif
         buffer[bufferpos++] = (char)input;
      }
   }
}

int 
ReConServerProcess::main (int argc, char** argv)
{
   installSignalHandler();

#if defined(WIN32) && defined(_DEBUG) && defined(LEAK_CHECK) 
   resip::FindMemoryLeaks fml;
   {
#endif

   Data defaultConfigFilename("reConServer.config");
   ReConServerConfig reConServerConfig;
   try
   {
      reConServerConfig.parseConfig(argc, argv, defaultConfigFilename);
   }
   catch(std::exception& e)
   {
      ErrLog(<< "Exception parsing configuration: " << e.what());
      return -1;
   }

   Data pidFile = reConServerConfig.getConfigData("PidFile", "", true);
   bool daemonize = reConServerConfig.getConfigBool("Daemonize", false);
   mKeyboardInput = reConServerConfig.getConfigBool("KeyboardInput", !daemonize);
   if(daemonize && mKeyboardInput)
   {
      ErrLog(<< "Ignoring KeyboardInput=true setting as we are running as a daemon");
      mKeyboardInput = false;
   }
   setPidFile(pidFile);
   // Daemonize if necessary
   if(daemonize)
   {
      ReConServerProcess::daemonize();
   }

   autoAnswerEnabled = reConServerConfig.getConfigBool("EnableAutoAnswer", false);
   bool registrationDisabled = reConServerConfig.getConfigBool("DisableRegistration", false);
   bool keepAlivesDisabled = reConServerConfig.getConfigBool("DisableKeepAlives", false);
   Data password = reConServerConfig.getConfigData("Password", "", true);
   Data dnsServers = reConServerConfig.getConfigData("DNSServers", "", true);;
   Data address = reConServerConfig.getConfigData("IPAddress", DnsUtil::getLocalIpAddress(), true);
   ConversationProfile::SecureMediaMode secureMediaMode = reConServerConfig.getConfigSecureMediaMode("SecureMediaMode", ConversationProfile::NoSecureMedia);
   bool secureMediaRequired = reConServerConfig.isSecureMediaModeRequired();
   ConversationProfile::NatTraversalMode natTraversalMode = reConServerConfig.getConfigNatTraversalMode("NatTraversalMode", ConversationProfile::NoNatTraversal);
   bool forceCOMedia = reConServerConfig.getConfigBool("ForceCOMedia", true);
   Data natTraversalServerHostname = reConServerConfig.getConfigData("NatTraversalServerHostname", "", true);
   unsigned short natTraversalServerPort = reConServerConfig.getConfigUnsignedShort("NatTraversalServerPort", 3478);
   Data stunUsername = reConServerConfig.getConfigData("StunUsername", "", true);
   Data stunPassword = reConServerConfig.getConfigData("StunPassword", "", true);
   bool addViaRport = reConServerConfig.getConfigBool("AddViaRport", true);
   unsigned int maxReceiveFifoSize = reConServerConfig.getConfigInt("MaxReceiveFifoSize", 1000);
   unsigned short tcpPort = reConServerConfig.getConfigUnsignedShort("TCPPort", 5062);
   unsigned short udpPort = reConServerConfig.getConfigUnsignedShort("UDPPort", 5062);
   unsigned short wsPort = reConServerConfig.getConfigUnsignedShort("WSPort", 5064);
   unsigned short tlsPort = reConServerConfig.getConfigUnsignedShort("TLSPort", 5063);
   unsigned short wssPort = reConServerConfig.getConfigUnsignedShort("WSSPort", 5065);
   unsigned short mediaPortStart = reConServerConfig.getConfigUnsignedShort("MediaPortStart", 17384);
   Data tlsDomain = reConServerConfig.getConfigData("TLSDomain", DnsUtil::getLocalHostName(), true);
   NameAddr outboundProxy = reConServerConfig.getConfigNameAddr("OutboundProxyUri", NameAddr(), true);
#ifdef PACKAGE_VERSION
   Data serverText = reConServerConfig.getConfigData("ServerText", "reConServer " PACKAGE_VERSION);
#else
   Data serverText = reConServerConfig.getConfigData("ServerText", "reConServer");
#endif
   uri = reConServerConfig.getConfigNameAddr("SIPUri", uri, true);
   Data cdrLogFilename = reConServerConfig.getConfigData("CDRLogFile", "", true);
   Data captureHost = reConServerConfig.getConfigData("CaptureHost", "");
   int capturePort = reConServerConfig.getConfigInt("CapturePort", 9060);
   int captureAgentID = reConServerConfig.getConfigInt("CaptureAgentID", 2002);
   bool localAudioEnabled = reConServerConfig.getConfigBool("EnableLocalAudio", !daemonize); // Defaults to false for daemon process
   Data runAsUser = reConServerConfig.getConfigData("RunAsUser", "", true);
   Data runAsGroup = reConServerConfig.getConfigData("RunAsGroup", "", true);
#ifdef USE_SIPXTAPI
   SipXConversationManager::MediaInterfaceMode mediaInterfaceMode = reConServerConfig.getConfigBool("GlobalMediaInterface", false)
      ? SipXConversationManager::sipXGlobalMediaInterfaceMode : SipXConversationManager::sipXConversationMediaInterfaceMode;
#endif
   unsigned int defaultSampleRate = reConServerConfig.getConfigUnsignedLong("DefaultSampleRate", 8000);
   unsigned int maximumSampleRate = reConServerConfig.getConfigUnsignedLong("MaximumSampleRate", 8000);
   bool enableG722 = reConServerConfig.getConfigBool("EnableG722", false);
   bool enableOpus = reConServerConfig.getConfigBool("EnableOpus", false);
   Data kurentoUri = reConServerConfig.getConfigData("KurentoURI", "ws://127.0.0.1:8888/kurento");
   ReConServerConfig::Application application = reConServerConfig.getConfigApplication("Application", ReConServerConfig::None);


   // build a list of codecs in priority order
   // Used by ConversationManager::buildSessionCapabilities(...) to create
   // our local SDP
   std::vector<unsigned int> _codecIds;
#ifdef USE_SIPXTAPI
   if(enableOpus)
   {
      _codecIds.push_back(SdpCodec::SDP_CODEC_OPUS);        // Opus
   }
   if(enableG722)
   {
      _codecIds.push_back(SdpCodec::SDP_CODEC_G722);        // 9 - G.722
   }
   _codecIds.push_back(SdpCodec::SDP_CODEC_ILBC);           // 108 - iLBC
   _codecIds.push_back(SdpCodec::SDP_CODEC_ILBC_20MS);      // 109 - Internet Low Bit Rate Codec, 20ms (RFC3951)
   _codecIds.push_back(SdpCodec::SDP_CODEC_SPEEX_24);       // 99 - speex NB 24,600bps
   _codecIds.push_back(SdpCodec::SDP_CODEC_SPEEX_15);       // 98 - speex NB 15,000bps
   _codecIds.push_back(SdpCodec::SDP_CODEC_SPEEX);          // 96 - speex NB 8,000bps
   _codecIds.push_back(SdpCodec::SDP_CODEC_SPEEX_5);        // 97 - speex NB 5,950bps
   _codecIds.push_back(SdpCodec::SDP_CODEC_GSM);            // 3 - GSM
   //_codecIds.push_back(SdpCodec::SDP_CODEC_L16_44100_MONO); // PCM 16 bit/sample 44100 samples/sec.
   _codecIds.push_back(SdpCodec::SDP_CODEC_PCMU);           // 0 - pcmu
   _codecIds.push_back(SdpCodec::SDP_CODEC_PCMA);           // 8 - pcma
   _codecIds.push_back(SdpCodec::SDP_CODEC_G729);           // 18 - G.729
   _codecIds.push_back(SdpCodec::SDP_CODEC_TONES);          // 110 - telephone-event
#endif

   Log::initialize(reConServerConfig, argv[0]);

#ifdef USE_SIPXTAPI
   // Setup logging for the sipX media stack
   // It is bridged to the reSIProcate logger
   SipXHelper::setupLoggingBridge("reConServer");
#endif
   //UserAgent::setLogLevel(Log::Warning, UserAgent::SubsystemAll);
   //UserAgent::setLogLevel(Log::Info, UserAgent::SubsystemRecon);

   initNetwork();

   InfoLog( << "reConServer settings:");
   InfoLog( << "  No Keepalives = " << (keepAlivesDisabled ? "true" : "false"));
   InfoLog( << "  Autoanswer = " << (autoAnswerEnabled ? "true" : "false"));
   InfoLog( << "  Do not register = " << (registrationDisabled ? "true" : "false"));
   InfoLog( << "  Local IP Address = " << address);
   InfoLog( << "  SIP URI = " << uri);
   InfoLog( << "  SIP Password = " << password);
   InfoLog( << "  Override DNS Servers = " << dnsServers);
   InfoLog( << "  Secure Media Mode = " << secureMediaMode);
   InfoLog( << "  NAT Traversal Mode = " << natTraversalMode);
   InfoLog( << "  NAT Server = " << natTraversalServerHostname << ":" << natTraversalServerPort);
   InfoLog( << "  Max RTP receive FIFO size = " << maxReceiveFifoSize);
   InfoLog( << "  STUN/TURN user = " << stunUsername);
   InfoLog( << "  STUN/TURN password = " << stunPassword);
   InfoLog( << "  TCP Port = " << tcpPort);
   InfoLog( << "  UDP Port = " << udpPort);
   InfoLog( << "  WS Port = " << wsPort);
   InfoLog( << "  Media Port Range Start = " << mediaPortStart);
#ifdef USE_SSL
   InfoLog( << "  TLS Port = " << tlsPort);
   InfoLog( << "  TLS Domain = " << tlsDomain);
   InfoLog( << "  WSS Port = " << wssPort);
#endif
   InfoLog( << "  Outbound Proxy = " << outboundProxy);
   InfoLog( << "  Local Audio Enabled = " << (localAudioEnabled ? "true" : "false"));
#ifdef USE_SIPXTAPI
   InfoLog( << "  Global Media Interface = " <<
      ((mediaInterfaceMode == SipXConversationManager::sipXGlobalMediaInterfaceMode) ? "true" : "false"));
#endif
   InfoLog( << "  Default sample rate = " << defaultSampleRate);
   InfoLog( << "  Maximum sample rate = " << maximumSampleRate);
   InfoLog( << "  Enable G.722 codec = " << (enableG722 ? "true" : "false"));
   InfoLog( << "  Enable Opus codec = " << (enableOpus ? "true" : "false"));
   InfoLog( << "  Kurento URI = " << kurentoUri);
   InfoLog( << "  Daemonize = " << (daemonize ? "true" : "false"));
   InfoLog( << "  KeyboardInput = " << (mKeyboardInput ? "true" : "false"));
   InfoLog( << "  PidFile = " << pidFile);
   InfoLog( << "  Run as user = " << runAsUser);
   InfoLog( << "  Run as group = " << runAsGroup);
   InfoLog( << "type help or '?' for list of accepted commands." << endl);

   //////////////////////////////////////////////////////////////////////////////
   // Setup UserAgentMasterProfile
   //////////////////////////////////////////////////////////////////////////////

   const auto profile = std::make_shared<UserAgentMasterProfile>();

   Data certPath;
   reConServerConfig.getConfigValue("CertificatePath", certPath);
   if(!certPath.empty())
   {
      profile->certPath() = certPath;
   }
   Data caDir;
   reConServerConfig.getConfigValue("CADirectory", caDir);
   if(!caDir.empty())
   {
      profile->rootCertDirectories().push_back(caDir);
   }
   Data caFile;
   reConServerConfig.getConfigValue("CAFile", caFile);
   if(!caFile.empty())
   {
      profile->rootCertBundles().push_back(caFile);
   }

   if(!captureHost.empty())
   {
      const auto agent = std::make_shared<HepAgent>(captureHost, capturePort, captureAgentID);
      profile->setTransportSipMessageLoggingHandler(std::make_shared<HEPSipMessageLoggingHandler>(agent));
      profile->setRTCPEventLoggingHandler(std::make_shared<HEPRTCPEventLoggingHandler>(agent));
   }

   // Add transports
   try
   {
      bool useEmailAsSIP = reConServerConfig.getConfigBool("TLSUseEmailAsSIP", false);

      // Check if advanced transport settings are provided
      ConfigParse::NestedConfigMap m = reConServerConfig.getConfigNested("Transport");
      DebugLog(<<"Found " << m.size() << " interface(s) defined in the advanced format");
      if(!m.empty())
      {
         // Sample config file format for advanced transport settings
         // Transport1Interface = 192.168.1.106:5061
         // Transport1Type = TLS
         // Transport1TlsDomain = sipdomain.com
         // Transport1TlsCertificate = /etc/ssl/crt/sipdomain.com.pem
         // Transport1TlsPrivateKey = /etc/ssl/private/sipdomain.com.pem
         // Transport1TlsPrivateKeyPassPhrase = <pwd>
         // Transport1TlsClientVerification = None
         // Transport1RcvBufLen = 2000

         const char *anchor;
         for(ConfigParse::NestedConfigMap::iterator it = m.begin();
            it != m.end();
            it++)
         {
            int idx = it->first;
            SipConfigParse tc(it->second);
            Data transportPrefix = "Transport" + Data(idx);
            DebugLog(<< "checking values for transport: " << idx);
            Data interfaceSettings = tc.getConfigData("Interface", Data::Empty, true);

            // Parse out interface settings
            ParseBuffer pb(interfaceSettings);
            anchor = pb.position();
            pb.skipToEnd();
            pb.skipBackToChar(':');  // For IPv6 the last : should be the port
            pb.skipBackChar();
            if(!pb.eof())
            {
               Data ipAddr;
               Data portData;
               pb.data(ipAddr, anchor);
               pb.skipChar();
               anchor = pb.position();
               pb.skipToEnd();
               pb.data(portData, anchor);
               if(!DnsUtil::isIpAddress(ipAddr))
               {
                  CritLog(<< "Malformed IP-address found in " << transportPrefix << "Interface setting: " << ipAddr);
               }
               int port = portData.convertInt();
               if(port == 0)
               {
                  CritLog(<< "Invalid port found in " << transportPrefix << " setting: " << port);
               }
               TransportType tt = Tuple::toTransport(tc.getConfigData("Type", "UDP"));
               if(tt == UNKNOWN_TRANSPORT)
               {
                  CritLog(<< "Unknown transport type found in " << transportPrefix << "Type setting: " << tc.getConfigData("Type", "UDP"));
               }
               Data tlsDomain = tc.getConfigData("TlsDomain", Data::Empty);
               Data tlsCertificate = tc.getConfigData("TlsCertificate", Data::Empty);
               Data tlsPrivateKey = tc.getConfigData("TlsPrivateKey", Data::Empty);
               Data tlsPrivateKeyPassPhrase = tc.getConfigData("TlsPrivateKeyPassPhrase", Data::Empty);
               SecurityTypes::TlsClientVerificationMode cvm = tc.getConfigClientVerificationMode("TlsClientVerification", SecurityTypes::None);
               SecurityTypes::SSLType sslType = SecurityTypes::NoSSL;
#ifdef USE_SSL
               sslType = tc.getConfigSSLType("TlsConnectionMethod", SecurityTypes::SSLv23);
#endif

               int rcvBufLen = tc.getConfigInt("RcvBufLen", 0);

               profile->addTransport(tt,
                                 port,
                                 DnsUtil::isIpV6Address(ipAddr) ? V6 : V4,
                                 StunEnabled,
                                 ipAddr,       // interface to bind to
                                 tlsDomain,
                                 tlsPrivateKeyPassPhrase,  // private key passphrase
                                 sslType, // sslType
                                 0,            // transport flags
                                 tlsCertificate, tlsPrivateKey,
                                 cvm,          // tls client verification mode
                                 useEmailAsSIP, rcvBufLen);

            }
            else
            {
               CritLog(<< "Port not specified in " << transportPrefix << " setting: expected format is <IPAddress>:<Port>");
               return false;
            }
         }
      }
      else
      {
         DebugLog(<<"Using legacy transport configuration");
         if(udpPort)
         {
            profile->addTransport(UDP, udpPort, V4, StunEnabled, address, Data::Empty, Data::Empty, SecurityTypes::SSLv23, 0, Data::Empty, Data::Empty, SecurityTypes::None, useEmailAsSIP);
         }
         if(tcpPort)
         {
            profile->addTransport(TCP, tcpPort, V4, StunEnabled, address, Data::Empty, Data::Empty, SecurityTypes::SSLv23, 0, Data::Empty, Data::Empty, SecurityTypes::None, useEmailAsSIP);
         }
         if(wsPort)
         {
            profile->addTransport(WS, wsPort, V4, StunEnabled, address, Data::Empty, Data::Empty, SecurityTypes::SSLv23, 0, Data::Empty, Data::Empty, SecurityTypes::None, useEmailAsSIP);
         }
#ifdef USE_SSL
         if(tlsPort)
         {
            profile->addTransport(TLS, tlsPort, V4, StunEnabled, address, tlsDomain, Data::Empty, SecurityTypes::SSLv23, 0, Data::Empty, Data::Empty, SecurityTypes::None, useEmailAsSIP);
         }
         if(wssPort)
         {
            profile->addTransport(WSS, wssPort, V4, StunEnabled, address, Data::Empty, Data::Empty, SecurityTypes::SSLv23, 0, Data::Empty, Data::Empty, SecurityTypes::None, useEmailAsSIP);
         }
#endif
      }
   }
   catch (BaseException& e)
   {
      std::cerr << "Likely a port is already in use" << endl;
      InfoLog (<< "Caught: " << e);
      return false;
   }

   // The following settings are used to avoid a kernel panic seen on an ARM embedded platform.
   // The kernel panic happens when either binding a udp socket to port 0 (OS selected),
   // or calling connect without first binding to a specific port.  There is code in the
   // resip transport selector that uses a utility UDP socket in order to determine
   // which interface should be used to route to a particular destination.  This code calls
   // connect with no bind.  By setting a fixed transport interface here that 
   // code will not be used.
   // The following line can be safely removed for other platforms
   //profile->setFixedTransportInterface(address);

   // Settings
   profile->setDefaultRegistrationTime(3600);
   profile->setDefaultFrom(uri);
   profile->setDigestCredential(uri.uri().host(), uri.uri().user(), password);

   // DNS Servers
   ParseBuffer pb(dnsServers);
   Data dnsServer;
   while(!dnsServers.empty() && !pb.eof())
   {
      pb.skipWhitespace();
      const char *start = pb.position();
      pb.skipToOneOf(ParseBuffer::Whitespace, ";,");  // allow white space 
      pb.data(dnsServer, start);
      if(DnsUtil::isIpV4Address(dnsServer))
      {
         InfoLog( << "Adding DNS Server: " << dnsServer);
         profile->addAdditionalDnsServer(dnsServer);
      }
      else
      {
         ErrLog( << "Tried to add dns server, but invalid format: " << dnsServer);
      }
      if(!pb.eof())
      {
         pb.skipChar();
      }
   }   

   // Disable Statisitics Manager
   profile->statisticsManagerEnabled() = false;

   // Add ENUM Suffixes from setting string - use code similar to dns server
   //profile->addEnumSuffix(enumSuffix);

   if(!keepAlivesDisabled)
   {
      profile->setKeepAliveTimeForDatagram(30);
      profile->setKeepAliveTimeForStream(180);
   }

   // Support Methods, etc.
   profile->validateContentEnabled() = false;
   profile->validateContentLanguageEnabled() = false;
   profile->validateAcceptEnabled() = false;

   profile->clearSupportedLanguages();
   profile->addSupportedLanguage(Token("en"));  

   profile->clearSupportedMimeTypes();
   profile->addSupportedMimeType(INVITE, Mime("application", "sdp"));
   profile->addSupportedMimeType(INVITE, Mime("multipart", "mixed"));  
   profile->addSupportedMimeType(INVITE, Mime("multipart", "signed"));  
   profile->addSupportedMimeType(INVITE, Mime("multipart", "alternative"));  
   profile->addSupportedMimeType(OPTIONS,Mime("application", "sdp"));
   profile->addSupportedMimeType(OPTIONS,Mime("multipart", "mixed"));  
   profile->addSupportedMimeType(OPTIONS, Mime("multipart", "signed"));  
   profile->addSupportedMimeType(OPTIONS, Mime("multipart", "alternative"));  
   profile->addSupportedMimeType(PRACK,  Mime("application", "sdp"));  
   profile->addSupportedMimeType(PRACK,  Mime("multipart", "mixed"));  
   profile->addSupportedMimeType(PRACK,  Mime("multipart", "signed"));  
   profile->addSupportedMimeType(PRACK,  Mime("multipart", "alternative"));  
   profile->addSupportedMimeType(UPDATE, Mime("application", "sdp"));  
   profile->addSupportedMimeType(UPDATE, Mime("multipart", "mixed"));  
   profile->addSupportedMimeType(UPDATE, Mime("multipart", "signed"));  
   profile->addSupportedMimeType(UPDATE, Mime("multipart", "alternative"));  
   profile->addSupportedMimeType(NOTIFY, Mime("message", "sipfrag"));  
   profile->addSupportedMimeType(INFO, Mime("application", "dtmf-relay"));

   profile->clearSupportedMethods();
   profile->addSupportedMethod(INVITE);
   profile->addSupportedMethod(ACK);
   profile->addSupportedMethod(CANCEL);
   profile->addSupportedMethod(OPTIONS);
   profile->addSupportedMethod(BYE);
   profile->addSupportedMethod(REFER);    
   profile->addSupportedMethod(NOTIFY);    
   profile->addSupportedMethod(SUBSCRIBE); 
   profile->addSupportedMethod(UPDATE);    
   profile->addSupportedMethod(PRACK);     
   profile->addSupportedMethod(INFO);    
   //profile->addSupportedMethod(MESSAGE);

   profile->clearSupportedOptionTags();
   profile->addSupportedOptionTag(Token(Symbols::Replaces));      
   profile->addSupportedOptionTag(Token(Symbols::Timer)); 
   profile->addSupportedOptionTag(Token(Symbols::NoReferSub));
   profile->addSupportedOptionTag(Token(Symbols::AnswerMode));
   profile->addSupportedOptionTag(Token(Symbols::TargetDialog));
   //profile->addSupportedOptionTag(Token(Symbols::C100rel));  // Automatically added by calling setUacReliableProvisionalMode

   profile->setUacReliableProvisionalMode(MasterProfile::Supported);

   profile->clearSupportedSchemes();
   profile->addSupportedScheme("sip");  
#ifdef USE_SSL
   profile->addSupportedScheme("sips");
#endif

   // Have stack add Allow/Supported/Accept headers to INVITE dialog establishment messages
   profile->clearAdvertisedCapabilities(); // Remove Profile Defaults, then add our preferences
   profile->addAdvertisedCapability(Headers::Allow);  
   //profile->addAdvertisedCapability(Headers::AcceptEncoding);  // This can be misleading - it might specify what is expected in response
   profile->addAdvertisedCapability(Headers::AcceptLanguage);  
   profile->addAdvertisedCapability(Headers::Supported);  
   profile->setMethodsParamEnabled(true);

   //profile->setOverrideHostAndPort(mContact);
   if(!outboundProxy.uri().host().empty())
   {
      profile->setOutboundProxy(outboundProxy.uri());
   }

   profile->setUserAgent(serverText);
   profile->rtpPortRangeMin() = mediaPortStart;
   profile->rtpPortRangeMax() = mediaPortStart + 101; // Allows 100 media streams

   if(natTraversalMode == ConversationProfile::NoNatTraversal)
   {
      StackLog(<<"NAT traversal features not enabled, "
         "adding message decorator for SDP connection address");
      profile->setOutboundDecorator(std::make_shared<MyMessageDecorator>());
   }

   //////////////////////////////////////////////////////////////////////////////
   // Setup ConversationProfile
   //////////////////////////////////////////////////////////////////////////////

   conversationProfile = std::make_shared<ConversationProfile>(profile);
   if(uri.uri().user() != "noreg" && !registrationDisabled)
   {
      conversationProfile->setDefaultRegistrationTime(3600);
   }
   else
   {
      conversationProfile->setDefaultRegistrationTime(0);
   }
   conversationProfile->setDefaultRegistrationRetryTime(120);  // 2 mins
   conversationProfile->setDefaultFrom(uri);
   conversationProfile->setDigestCredential(uri.uri().host(), uri.uri().user(), password);

#if 0  // Now auto-built 

   // Create Session Capabilities and assign to coversation Profile
   // Note:  port, sessionId and version will be replaced in actual offer/answer   int port = 16384;
   // Build s=, o=, t=, and c= lines
   SdpContents::Session::Origin origin("-", 0 /* sessionId */, 0 /* version */, SdpContents::IP4, address);   // o=   
   SdpContents::Session session(0, origin, "-" /* s= */);
   session.connection() = SdpContents::Session::Connection(SdpContents::IP4, address);  // c=
   session.addTime(SdpContents::Session::Time(0, 0));

   // Build Codecs and media offering
   SdpContents::Session::Medium medium("audio", port, 1, "RTP/AVP");
   if(enableOpus)
   {
      // Note: the other constructors (e.g. g722 above) are
      // invoked incorrectly, payload format should be the second
      // argument or the rate is used as the payload format and
      // the desired rate is not used at all
      SdpContents::Session::Codec opuscodec("OPUS", 96, 48000);
      opuscodec.encodingParameters() = Data("2");
      medium.addCodec(opuscodec);
   }
   if(enableG722)
   {
      SdpContents::Session::Codec g722codec("G722", 8000);
      g722codec.payloadType() = 9;  /* RFC3551 */ ;
      medium.addCodec(g722codec);
   }
   SdpContents::Session::Codec speexCodec("SPEEX", 8000);
   speexCodec.payloadType() = 110;
   speexCodec.parameters() = Data("mode=3");
   medium.addCodec(speexCodec);
   SdpContents::Session::Codec gsmCodec("GSM", 8000);
   gsmCodec.payloadType() = 3;  /* RFC3551 */ ;
   medium.addCodec(gsmCodec);
   SdpContents::Session::Codec g711ucodec("PCMU", 8000);
   g711ucodec.payloadType() = 0;  /* RFC3551 */ ;
   medium.addCodec(g711ucodec);
   SdpContents::Session::Codec g711acodec("PCMA", 8000);
   g711acodec.payloadType() = 8;  /* RFC3551 */ ;
   medium.addCodec(g711acodec);
   SdpContents::Session::Codec g729codec("G729", 8000);
   g729codec.payloadType() = 18;  /* RFC3551 */ ;
   medium.addCodec(g729codec);
   medium.addAttribute("ptime", Data(20));  // 20 ms of speech per frame (note G711 has 10ms samples, so this is 2 samples per frame)
   medium.addAttribute("sendrecv");

   SdpContents::Session::Codec toneCodec("telephone-event", 8000);
   toneCodec.payloadType() = 102;  
   toneCodec.parameters() = Data("0-15");
   medium.addCodec(toneCodec);
   session.addMedium(medium);

   conversationProfile->sessionCaps().session() = session;
#endif

   // Setup NatTraversal Settings
   conversationProfile->natTraversalMode() = natTraversalMode;
   conversationProfile->forceCOMedia() = forceCOMedia;
   conversationProfile->natTraversalServerHostname() = natTraversalServerHostname;
   conversationProfile->natTraversalServerPort() = natTraversalServerPort;
   conversationProfile->stunUsername() = stunUsername;
   conversationProfile->stunPassword() = stunPassword;
   InteropHelper::setRportEnabled(addViaRport);
   conversationProfile->setRportEnabled(addViaRport);

   // Secure Media Settings
   conversationProfile->secureMediaMode() = secureMediaMode;
   conversationProfile->secureMediaRequired() = secureMediaRequired;
   conversationProfile->secureMediaDefaultCryptoSuite() = ConversationProfile::SRTP_AES_CM_128_HMAC_SHA1_80;

#ifdef USE_SIPXTAPI
   Flow::maxReceiveFifoSize = maxReceiveFifoSize;
#endif

   //////////////////////////////////////////////////////////////////////////////
   // Create ConverationManager and UserAgent
   //////////////////////////////////////////////////////////////////////////////
   {
      B2BCallManager *b2BCallManager = 0;
      switch(application)
      {
         case ReConServerConfig::None:
#ifdef PREFER_KURENTO
            mConversationManager = std::unique_ptr<MyConversationManager>(new MyConversationManager(kurentoUri, autoAnswerEnabled));
#else
            mConversationManager = std::unique_ptr<MyConversationManager>(new MyConversationManager(localAudioEnabled, mediaInterfaceMode, defaultSampleRate, maximumSampleRate, autoAnswerEnabled));
#endif
            break;
         case ReConServerConfig::B2BUA:
            {
               if(!cdrLogFilename.empty())
               {
                  mCDRFile = std::make_shared<CDRFile>(cdrLogFilename);
               }
#ifdef PREFER_KURENTO
               b2BCallManager = new B2BCallManager(kurentoUri, reConServerConfig, mCDRFile);
#else
               b2BCallManager = new B2BCallManager(mediaInterfaceMode, defaultSampleRate, maximumSampleRate, reConServerConfig, mCDRFile);
#endif
               mConversationManager.reset(b2BCallManager);
            }
            break;
         default:
            assert(0);
      }
      mUserAgent = std::make_shared<MyUserAgent>(reConServerConfig, mConversationManager.get(), profile);
<<<<<<< HEAD
#ifdef PREFER_SIPXTAPI
      // FIXME - how to do this for Kurento?
      mConversationManager->buildSessionCapabilities(address, numCodecIds, codecIds, conversationProfile->sessionCaps());
#endif
=======
      mConversationManager->buildSessionCapabilities(address, _codecIds, conversationProfile->sessionCaps());
>>>>>>> 39469626
      mUserAgent->addConversationProfile(conversationProfile);

      if(application == ReConServerConfig::B2BUA)
      {
         b2BCallManager->init(*mUserAgent);

         Data internalMediaAddress;
         reConServerConfig.getConfigValue("B2BUAInternalMediaAddress", internalMediaAddress);
         if(!internalMediaAddress.empty())
         {
            auto internalProfile = std::make_shared<ConversationProfile>(conversationProfile);
            Data b2BUANextHop = reConServerConfig.getConfigData("B2BUANextHop", "", true);
            if(b2BUANextHop.empty())
            {
               CritLog(<<"Please specify B2BUANextHop");
               throw ConfigParse::Exception("Please specify B2BUANextHop", __FILE__, __LINE__);
            }
            NameAddrs route;
            route.push_front(NameAddr(b2BUANextHop));
            internalProfile->setServiceRoute(route);
            internalProfile->secureMediaMode() = reConServerConfig.getConfigSecureMediaMode("B2BUAInternalSecureMediaMode", secureMediaMode);
            internalProfile->setDefaultFrom(uri);
            internalProfile->setDigestCredential(uri.uri().host(), uri.uri().user(), password);
<<<<<<< HEAD
#ifdef PREFER_SIPXTAPI
      // FIXME - how to do this for Kurento?
            mConversationManager->buildSessionCapabilities(internalMediaAddress, numCodecIds, codecIds, internalProfile->sessionCaps());
#endif
=======
            mConversationManager->buildSessionCapabilities(internalMediaAddress, _codecIds, internalProfile->sessionCaps());
>>>>>>> 39469626
            mUserAgent->addConversationProfile(internalProfile, false);
         }
         else
         {
            WarningLog(<<"B2BUAInternalMediaAddress not specified, using same media address for internal and external zones");
         }
      }

      //////////////////////////////////////////////////////////////////////////////
      // Startup and run...
      //////////////////////////////////////////////////////////////////////////////

      mUserAgent->startup();
      mConversationManager->startup();

      //mUserAgent->createSubscription("message-summary", uri, 120, Mime("application", "simple-message-summary")); // thread safe

      // Drop privileges (can do this now that sockets are bound)
      if(!runAsUser.empty())
      {
         InfoLog( << "Trying to drop privileges, configured uid = " << runAsUser << " gid = " << runAsGroup);
         dropPrivileges(runAsUser, runAsGroup);
      }

      mainLoop();

      mUserAgent->shutdown();
   }
   InfoLog(<< "reConServer is shutdown.");
#ifdef USE_SIPXTAPI
   OsSysLog::shutdown();
#endif
   ::sleepSeconds(2);

#if defined(WIN32) && defined(_DEBUG) && defined(LEAK_CHECK) 
} // end FML scope
#endif

   return 0;
}

void
ReConServerProcess::doWait()
{
   mUserAgent->process(50);
}

void
ReConServerProcess::onLoop()
{
   if(mKeyboardInput)
   {
      int input;
      while(_kbhit() != 0)
      {
#ifdef WIN32
         input = _getch();
         processKeyboard(input, *mConversationManager, *mUserAgent);
#else
         input = fgetc(stdin);
         fflush(stdin);
         //cout << "input: " << input << endl;
         processKeyboard(input, *mConversationManager, *mUserAgent);
#endif
      }
   }
}

void
ReConServerProcess::onReload()
{
   StackLog(<<"ReConServerProcess::onReload invoked");
   if(mCDRFile)
   {
      StackLog(<<"ReConServerProcess::onReload: request CDR rotation");
      mCDRFile->rotateLog();
   }
}


/* ====================================================================

 Copyright (c) 2007-2008, Plantronics, Inc.
 All rights reserved.

 Redistribution and use in source and binary forms, with or without
 modification, are permitted provided that the following conditions are 
 met:

 1. Redistributions of source code must retain the above copyright 
    notice, this list of conditions and the following disclaimer. 

 2. Redistributions in binary form must reproduce the above copyright
    notice, this list of conditions and the following disclaimer in the
    documentation and/or other materials provided with the distribution. 

 3. Neither the name of Plantronics nor the names of its contributors 
    may be used to endorse or promote products derived from this 
    software without specific prior written permission. 

 THIS SOFTWARE IS PROVIDED BY THE COPYRIGHT HOLDERS AND CONTRIBUTORS 
 "AS IS" AND ANY EXPRESS OR IMPLIED WARRANTIES, INCLUDING, BUT NOT 
 LIMITED TO, THE IMPLIED WARRANTIES OF MERCHANTABILITY AND FITNESS FOR 
 A PARTICULAR PURPOSE ARE DISCLAIMED. IN NO EVENT SHALL THE COPYRIGHT 
 OWNER OR CONTRIBUTORS BE LIABLE FOR ANY DIRECT, INDIRECT, INCIDENTAL, 
 SPECIAL, EXEMPLARY, OR CONSEQUENTIAL DAMAGES (INCLUDING, BUT NOT 
 LIMITED TO, PROCUREMENT OF SUBSTITUTE GOODS OR SERVICES; LOSS OF USE, 
 DATA, OR PROFITS; OR BUSINESS INTERRUPTION) HOWEVER CAUSED AND ON ANY 
 THEORY OF LIABILITY, WHETHER IN CONTRACT, STRICT LIABILITY, OR TORT 
 (INCLUDING NEGLIGENCE OR OTHERWISE) ARISING IN ANY WAY OUT OF THE USE 
 OF THIS SOFTWARE, EVEN IF ADVISED OF THE POSSIBILITY OF SUCH DAMAGE.

 ==================================================================== */<|MERGE_RESOLUTION|>--- conflicted
+++ resolved
@@ -498,14 +498,9 @@
          Data ipAddress(conversationProfile->sessionCaps().session().connection().getAddress());
          // Note:  Technically modifying the conversation profile at runtime like this is not
          //        thread safe.  But it should be fine for this test consoles purposes.
-<<<<<<< HEAD
 #ifdef PREFER_SIPXTAPI
-         myConversationManager.buildSessionCapabilities(ipAddress, numCodecIds, codecIdArray, conversationProfile->sessionCaps());
-#endif
-         delete [] codecIdArray;
-=======
          myConversationManager.buildSessionCapabilities(ipAddress, idList, conversationProfile->sessionCaps());
->>>>>>> 39469626
+#endif
       }
       return;
    }
@@ -1334,14 +1329,10 @@
             assert(0);
       }
       mUserAgent = std::make_shared<MyUserAgent>(reConServerConfig, mConversationManager.get(), profile);
-<<<<<<< HEAD
 #ifdef PREFER_SIPXTAPI
       // FIXME - how to do this for Kurento?
-      mConversationManager->buildSessionCapabilities(address, numCodecIds, codecIds, conversationProfile->sessionCaps());
-#endif
-=======
       mConversationManager->buildSessionCapabilities(address, _codecIds, conversationProfile->sessionCaps());
->>>>>>> 39469626
+#endif
       mUserAgent->addConversationProfile(conversationProfile);
 
       if(application == ReConServerConfig::B2BUA)
@@ -1365,14 +1356,10 @@
             internalProfile->secureMediaMode() = reConServerConfig.getConfigSecureMediaMode("B2BUAInternalSecureMediaMode", secureMediaMode);
             internalProfile->setDefaultFrom(uri);
             internalProfile->setDigestCredential(uri.uri().host(), uri.uri().user(), password);
-<<<<<<< HEAD
 #ifdef PREFER_SIPXTAPI
       // FIXME - how to do this for Kurento?
-            mConversationManager->buildSessionCapabilities(internalMediaAddress, numCodecIds, codecIds, internalProfile->sessionCaps());
-#endif
-=======
             mConversationManager->buildSessionCapabilities(internalMediaAddress, _codecIds, internalProfile->sessionCaps());
->>>>>>> 39469626
+#endif
             mUserAgent->addConversationProfile(internalProfile, false);
          }
          else
