--- conflicted
+++ resolved
@@ -1318,11 +1318,7 @@
       switch(application)
       {
          case ReConServerConfig::None:
-<<<<<<< HEAD
-            mConversationManager = std::unique_ptr<MyConversationManager>(new MyConversationManager(reConServerConfig, kurentoUri, localAudioEnabled, defaultSampleRate, maximumSampleRate, autoAnswerEnabled));
-=======
             mConversationManager = std::unique_ptr<MyConversationManager>(new MyConversationManager(reConServerConfig, localAudioEnabled, defaultSampleRate, maximumSampleRate, autoAnswerEnabled));
->>>>>>> 613eab49
             break;
          case ReConServerConfig::B2BUA:
             {
@@ -1330,11 +1326,7 @@
                {
                   mCDRFile = std::make_shared<CDRFile>(cdrLogFilename);
                }
-<<<<<<< HEAD
-               b2BCallManager = new B2BCallManager(kurentoUri, defaultSampleRate, maximumSampleRate, reConServerConfig, mCDRFile);
-=======
                b2BCallManager = new B2BCallManager(reConServerConfig, defaultSampleRate, maximumSampleRate, mCDRFile);
->>>>>>> 613eab49
                mConversationManager.reset(b2BCallManager);
             }
             break;
