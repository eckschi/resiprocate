--- conflicted
+++ resolved
@@ -122,14 +122,10 @@
             // for now, just see if the sender claims to be from one of our domains
             // send a 403 if not on the list
 
-            // .slg. Allow trusted nodes to relay 
+            // .slg. Allow trusted nodes to relay
             if (!context.getKeyValueStore().getBoolValue(IsTrustedNode::mFromTrustedNodeKey) && 
-<<<<<<< HEAD
-                !context.getProxy().isMyUri(request.header(h_From).uri()) && !request.hasForceTarget())
-=======
                 !context.getProxy().isMyUri(request.header(h_From).uri()) &&
                 !request.hasForceTarget())
->>>>>>> 8914ac81
             {
                // make 403, send, dispose of memory
                resip::SipMessage response;
