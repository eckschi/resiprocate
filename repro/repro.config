--- conflicted
+++ resolved
@@ -2,20 +2,15 @@
 # repro configuration file
 ########################################################
 
-
 ########################################################
 # Log settings
 ########################################################
 
 # Logging Type: syslog|cerr|cout|file
-<<<<<<< HEAD
 # Note:  Logging to cout can negatively effect performance.
 #        When repro is placed into production 'file' or 
 #        'syslog' should be used.
 LoggingType = cout
-=======
-LoggingType = file
->>>>>>> 2a7d219c
 
 # Logging level: NONE|CRIT|ERR|WARNING|INFO|DEBUG|STACK
 LogLevel = INFO
@@ -122,6 +117,13 @@
 # Misc settings
 ########################################################
 
+# Must be true or false, default = false, not supported on Windows
+Daemonize = false
+
+# On UNIX it is normal to create a PID file
+# if unspecified, no attempt will be made to create a PID file
+#PidFile = /var/run/repro/repro.pid
+
 # Path to load certificates from (default:  "$(HOME)/.sipCerts on *nix, and c:\sipCerts 
 # on windows)
 CertificatePath =
